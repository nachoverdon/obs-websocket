<!-- This file was generated based on handlebars templates. Do not edit directly! -->

<<<<<<< HEAD
# obs-websocket 5.0.0 protocol reference

**This is the reference for the unreleased obs-websocket 5.0.0. See the list below for older versions.**
- [4.3.2 protocol reference](https://github.com/Palakis/obs-websocket/blob/4.3.2/docs/generated/protocol.md)
- [4.2.0 protocol reference](https://github.com/Palakis/obs-websocket/blob/4.2.0/docs/generated/protocol.md)
- [4.1.0 protocol reference](https://github.com/Palakis/obs-websocket/blob/4.1.0/PROTOCOL.md)
- [4.0.0 protocol reference](https://github.com/Palakis/obs-websocket/blob/4.0.0/PROTOCOL.md)
=======
# obs-websocket 4.3.2 protocol reference
>>>>>>> 82b8c66d

# General Introduction
Messages are exchanged between the client and the server as JSON objects.
This protocol is based on the original OBS Remote protocol created by Bill Hamilton, with new commands specific to OBS Studio.


# Authentication
OBSWebSocket uses SHA256 to transmit credentials.

A request for [`GetAuthRequired`](#getauthrequired) returns two elements:
- A `challenge`: a random string that will be used to generate the auth response.
- A `salt`: applied to the password when generating the auth response.

To generate the answer to the auth challenge, follow this procedure:
- Concatenate the user declared password with the `salt` sent by the server (in this order: `password + server salt`).
- Generate a binary SHA256 hash of the result and encode the resulting SHA256 binary hash to base64, known as a `base64 secret`.
- Concatenate the base64 secret with the `challenge` sent by the server (in this order: `base64 secret + server challenge`).
- Generate a binary SHA256 hash of the result and encode it to base64.
- Voilà, this last base64 string is the `auth response`. You may now use it to authenticate to the server with the [`Authenticate`](#authenticate) request.

Pseudo Code Example:
```
password = "supersecretpassword"
challenge = "ztTBnnuqrqaKDzRM3xcVdbYm"
salt = "PZVbYpvAnZut2SS6JNJytDm9"

secret_string = password + salt
secret_hash = binary_sha256(secret_string)
secret = base64_encode(secret_hash)

auth_response_string = secret + challenge
auth_response_hash = binary_sha256(auth_response_string)
auth_response = base64_encode(auth_response_hash)
```




# Table of Contents

<!-- toc -->

- [Typedefs](#typedefs)
  * [Scene](#scene)
  * [Source](#source)
- [Events](#events)
  * [Scenes](#scenes)
    + [SwitchScenes](#switchscenes)
    + [ScenesChanged](#sceneschanged)
    + [SceneCollectionChanged](#scenecollectionchanged)
    + [SceneCollectionListChanged](#scenecollectionlistchanged)
  * [Transitions](#transitions)
    + [SwitchTransition](#switchtransition)
    + [TransitionListChanged](#transitionlistchanged)
    + [TransitionDurationChanged](#transitiondurationchanged)
    + [TransitionBegin](#transitionbegin)
  * [Profiles](#profiles)
    + [ProfileChanged](#profilechanged)
    + [ProfileListChanged](#profilelistchanged)
  * [Streaming](#streaming)
    + [StreamStarting](#streamstarting)
    + [StreamStarted](#streamstarted)
    + [StreamStopping](#streamstopping)
    + [StreamStopped](#streamstopped)
    + [StreamStatus](#streamstatus)
  * [Recording](#recording)
    + [RecordingStarting](#recordingstarting)
    + [RecordingStarted](#recordingstarted)
    + [RecordingStopping](#recordingstopping)
    + [RecordingStopped](#recordingstopped)
  * [Replay Buffer](#replay-buffer)
    + [ReplayStarting](#replaystarting)
    + [ReplayStarted](#replaystarted)
    + [ReplayStopping](#replaystopping)
    + [ReplayStopped](#replaystopped)
  * [Other](#other)
    + [Exiting](#exiting)
  * [General](#general)
    + [Heartbeat](#heartbeat)
  * [Sources](#sources)
    + [SourceOrderChanged](#sourceorderchanged)
    + [SceneItemAdded](#sceneitemadded)
    + [SceneItemRemoved](#sceneitemremoved)
    + [SceneItemVisibilityChanged](#sceneitemvisibilitychanged)
  * [Studio Mode](#studio-mode)
    + [PreviewSceneChanged](#previewscenechanged)
    + [StudioModeSwitched](#studiomodeswitched)
- [Requests](#requests)
  * [General](#general-1)
    + [GetVersion](#getversion)
    + [SetHeartbeat](#setheartbeat)
    + [SetFilenameFormatting](#setfilenameformatting)
    + [GetFilenameFormatting](#getfilenameformatting)
  * [Profiles](#profiles-1)
    + [SetCurrentProfile](#setcurrentprofile)
    + [GetCurrentProfile](#getcurrentprofile)
    + [ListProfiles](#listprofiles)
  * [Recording](#recording-1)
    + [StartStopRecording](#startstoprecording)
    + [StartRecording](#startrecording)
    + [StopRecording](#stoprecording)
    + [SetRecordingFolder](#setrecordingfolder)
    + [GetRecordingFolder](#getrecordingfolder)
  * [Replay Buffer](#replay-buffer-1)
    + [StartStopReplayBuffer](#startstopreplaybuffer)
    + [StartReplayBuffer](#startreplaybuffer)
    + [StopReplayBuffer](#stopreplaybuffer)
    + [SaveReplayBuffer](#savereplaybuffer)
  * [Scene Collections](#scene-collections)
    + [SetCurrentSceneCollection](#setcurrentscenecollection)
    + [GetCurrentSceneCollection](#getcurrentscenecollection)
    + [ListSceneCollections](#listscenecollections)
  * [Scene Items](#scene-items)
    + [GetSceneItemProperties](#getsceneitemproperties)
    + [SetSceneItemProperties](#setsceneitemproperties)
    + [ResetSceneItem](#resetsceneitem)
    + [SetSceneItemRender](#setsceneitemrender)
    + [SetSceneItemPosition](#setsceneitemposition)
    + [SetSceneItemTransform](#setsceneitemtransform)
    + [SetSceneItemCrop](#setsceneitemcrop)
  * [Scenes](#scenes-1)
    + [SetCurrentScene](#setcurrentscene)
    + [GetCurrentScene](#getcurrentscene)
    + [GetSceneList](#getscenelist)
    + [SetSceneItemOrder](#setsceneitemorder)
  * [Sources](#sources-1)
    + [GetSourcesList](#getsourceslist)
    + [GetSourcesTypesList](#getsourcestypeslist)
    + [GetVolume](#getvolume)
    + [SetVolume](#setvolume)
    + [GetMute](#getmute)
    + [SetMute](#setmute)
    + [ToggleMute](#togglemute)
    + [SetSyncOffset](#setsyncoffset)
    + [GetSyncOffset](#getsyncoffset)
    + [GetSourceSettings](#getsourcesettings)
    + [SetSourceSettings](#setsourcesettings)
    + [GetTextGDIPlusProperties](#gettextgdiplusproperties)
    + [SetTextGDIPlusProperties](#settextgdiplusproperties)
    + [GetTextFreetype2Properties](#gettextfreetype2properties)
    + [SetTextFreetype2Properties](#settextfreetype2properties)
    + [GetBrowserSourceProperties](#getbrowsersourceproperties)
    + [SetBrowserSourceProperties](#setbrowsersourceproperties)
    + [DeleteSceneItem](#deletesceneitem)
    + [DuplicateSceneItem](#duplicatesceneitem)
    + [GetSpecialSources](#getspecialsources)
    + [GetSourceFilters](#getsourcefilters)
    + [AddFilterToSource](#addfiltertosource)
    + [RemoveFilterFromSource](#removefilterfromsource)
    + [ReorderSourceFilter](#reordersourcefilter)
    + [MoveSourceFilter](#movesourcefilter)
    + [SetSourceFilterSettings](#setsourcefiltersettings)
  * [Streaming](#streaming-1)
    + [GetStreamingStatus](#getstreamingstatus)
    + [StartStopStreaming](#startstopstreaming)
    + [StartStreaming](#startstreaming)
    + [StopStreaming](#stopstreaming)
    + [SetStreamSettings](#setstreamsettings)
    + [GetStreamSettings](#getstreamsettings)
    + [SaveStreamSettings](#savestreamsettings)
  * [Studio Mode](#studio-mode-1)
    + [GetStudioModeStatus](#getstudiomodestatus)
    + [GetPreviewScene](#getpreviewscene)
    + [SetPreviewScene](#setpreviewscene)
    + [TransitionToProgram](#transitiontoprogram)
    + [EnableStudioMode](#enablestudiomode)
    + [DisableStudioMode](#disablestudiomode)
    + [ToggleStudioMode](#togglestudiomode)
  * [Transitions](#transitions-1)
    + [GetTransitionList](#gettransitionlist)
    + [GetCurrentTransition](#getcurrenttransition)
    + [SetCurrentTransition](#setcurrenttransition)
    + [SetTransitionDuration](#settransitionduration)
    + [GetTransitionDuration](#gettransitionduration)

<!-- tocstop -->

# Typedefs
These are complex types, such as `Source` and `Scene`, which are used as arguments or return values in multiple requests and/or events. 


## Scene
| Name | Type  | Description |
| ---- | :---: | ------------|
| `name` | _String_ | Name of the currently active scene. |
| `sources` | _Array&lt;Source&gt;_ | Ordered list of the current scene's source items. |
## Source
| Name | Type  | Description |
| ---- | :---: | ------------|
| `cy` | _Number_ |  |
| `cx` | _Number_ |  |
| `name` | _String_ | The name of this Scene Item. |
| `render` | _Boolean_ | Whether or not this Scene Item is set to "visible". |
| `source_cx` | _Number_ |  |
| `source_cy` | _Number_ |  |
| `type` | _String_ | Source type. Value is one of the following: "input", "filter", "transition", "scene" or "unknown" |
| `volume` | _Number_ |  |
| `x` | _Number_ |  |
| `y` | _Number_ |  |



# Events
Events are broadcast by the server to each connected client when a recognized action occurs within OBS.

An event message will contain at least the following base fields:
- `update-type` _String_: the type of event.
- `stream-timecode` _String (optional)_: time elapsed between now and stream start (only present if OBS Studio is streaming).
- `rec-timecode` _String (optional)_: time elapsed between now and recording start (only present if OBS Studio is recording).

Timecodes are sent using the format: `HH:MM:SS.mmm`

Additional fields may be present in the event message depending on the event type.


## Scenes

### SwitchScenes


- Added in v0.3

Indicates a scene change.

**Response Items:**

| Name | Type  | Description |
| ---- | :---: | ------------|
| `scene-name` | _String_ | The new scene. |
| `sources` | _Array&lt;Source&gt;_ | List of sources in the new scene. Same specification as [`GetCurrentScene`](#getcurrentscene). |


---

### ScenesChanged


- Added in v0.3

The scene list has been modified.
Scenes have been added, removed, or renamed.

**Response Items:**

_No additional response items._

---

### SceneCollectionChanged


- Added in v4.0.0

Triggered when switching to another scene collection or when renaming the current scene collection.

**Response Items:**

_No additional response items._

---

### SceneCollectionListChanged


- Added in v4.0.0

Triggered when a scene collection is created, added, renamed, or removed.

**Response Items:**

_No additional response items._

---

## Transitions

### SwitchTransition


- Added in v4.0.0

The active transition has been changed.

**Response Items:**

| Name | Type  | Description |
| ---- | :---: | ------------|
| `transition-name` | _String_ | The name of the new active transition. |


---

### TransitionListChanged


- Added in v4.0.0

The list of available transitions has been modified.
Transitions have been added, removed, or renamed.

**Response Items:**

_No additional response items._

---

### TransitionDurationChanged


- Added in v4.0.0

The active transition duration has been changed.

**Response Items:**

| Name | Type  | Description |
| ---- | :---: | ------------|
| `new-duration` | _int_ | New transition duration. |


---

### TransitionBegin


- Added in v4.0.0

A transition (other than "cut") has begun.

**Response Items:**

| Name | Type  | Description |
| ---- | :---: | ------------|
| `name` | _String_ | Transition name. |
| `duration` | _int_ | Transition duration (in milliseconds). |
| `from-scene` | _String_ | Source scene of the transition |
| `to-scene` | _String_ | Destination scene of the transition |


---

## Profiles

### ProfileChanged


- Added in v4.0.0

Triggered when switching to another profile or when renaming the current profile.

**Response Items:**

_No additional response items._

---

### ProfileListChanged


- Added in v4.0.0

Triggered when a profile is created, added, renamed, or removed.

**Response Items:**

_No additional response items._

---

## Streaming

### StreamStarting


- Added in v0.3

A request to start streaming has been issued.

**Response Items:**

| Name | Type  | Description |
| ---- | :---: | ------------|
| `preview-only` | _boolean_ | Always false (retrocompatibility). |


---

### StreamStarted


- Added in v0.3

Streaming started successfully.

**Response Items:**

_No additional response items._

---

### StreamStopping


- Added in v0.3

A request to stop streaming has been issued.

**Response Items:**

| Name | Type  | Description |
| ---- | :---: | ------------|
| `preview-only` | _boolean_ | Always false (retrocompatibility). |


---

### StreamStopped


- Added in v0.3

Streaming stopped successfully.

**Response Items:**

_No additional response items._

---

### StreamStatus


- Added in v0.3

Emit every 2 seconds.

**Response Items:**

| Name | Type  | Description |
| ---- | :---: | ------------|
| `streaming` | _boolean_ | Current streaming state. |
| `recording` | _boolean_ | Current recording state. |
| `preview-only` | _boolean_ | Always false (retrocompatibility). |
| `bytes-per-sec` | _int_ | Amount of data per second (in bytes) transmitted by the stream encoder. |
| `kbits-per-sec` | _int_ | Amount of data per second (in kilobits) transmitted by the stream encoder. |
| `strain` | _double_ | Percentage of dropped frames. |
| `total-stream-time` | _int_ | Total time (in seconds) since the stream started. |
| `num-total-frames` | _int_ | Total number of frames transmitted since the stream started. |
| `num-dropped-frames` | _int_ | Number of frames dropped by the encoder since the stream started. |
| `fps` | _double_ | Current framerate. |


---

## Recording

### RecordingStarting


- Added in v0.3

A request to start recording has been issued.

**Response Items:**

_No additional response items._

---

### RecordingStarted


- Added in v0.3

Recording started successfully.

**Response Items:**

_No additional response items._

---

### RecordingStopping


- Added in v0.3

A request to stop recording has been issued.

**Response Items:**

_No additional response items._

---

### RecordingStopped


- Added in v0.3

Recording stopped successfully.

**Response Items:**

_No additional response items._

---

## Replay Buffer

### ReplayStarting


- Added in v4.2.0

A request to start the replay buffer has been issued.

**Response Items:**

_No additional response items._

---

### ReplayStarted


- Added in v4.2.0

Replay Buffer started successfully

**Response Items:**

_No additional response items._

---

### ReplayStopping


- Added in v4.2.0

A request to stop the replay buffer has been issued.

**Response Items:**

_No additional response items._

---

### ReplayStopped


- Added in v4.2.0

Replay Buffer stopped successfully

**Response Items:**

_No additional response items._

---

## Other

### Exiting


- Added in v0.3

OBS is exiting.

**Response Items:**

_No additional response items._

---

## General

### Heartbeat


- Added in v

Emitted every 2 seconds after enabling it by calling SetHeartbeat.

**Response Items:**

| Name | Type  | Description |
| ---- | :---: | ------------|
| `pulse` | _boolean_ | Toggles between every JSON message as an "I am alive" indicator. |
| `current-profile` | _string (optional)_ | Current active profile. |
| `current-scene` | _string (optional)_ | Current active scene. |
| `streaming` | _boolean (optional)_ | Current streaming state. |
| `total-stream-time` | _int (optional)_ | Total time (in seconds) since the stream started. |
| `total-stream-bytes` | _int (optional)_ | Total bytes sent since the stream started. |
| `total-stream-frames` | _int (optional)_ | Total frames streamed since the stream started. |
| `recording` | _boolean (optional)_ | Current recording state. |
| `total-record-time` | _int (optional)_ | Total time (in seconds) since recording started. |
| `total-record-bytes` | _int (optional)_ | Total bytes recorded since the recording started. |
| `total-record-frames` | _int (optional)_ | Total frames recorded since the recording started. |


---

## Sources

### SourceOrderChanged


- Added in v4.0.0

Scene items have been reordered.

**Response Items:**

| Name | Type  | Description |
| ---- | :---: | ------------|
| `name` | _String_ | Name of the scene where items have been reordered. |
| `sources` | _Array_ | Array of sources. |


---

### SceneItemAdded


- Added in v4.0.0

An item has been added to the current scene.

**Response Items:**

| Name | Type  | Description |
| ---- | :---: | ------------|
| `scene-name` | _String_ | Name of the scene. |
| `item-name` | _String_ | Name of the item added to the scene. |


---

### SceneItemRemoved


- Added in v4.0.0

An item has been removed from the current scene.

**Response Items:**

| Name | Type  | Description |
| ---- | :---: | ------------|
| `scene-name` | _String_ | Name of the scene. |
| `item-name` | _String_ | Name of the item removed from the scene. |


---

### SceneItemVisibilityChanged


- Added in v4.0.0

An item's visibility has been toggled.

**Response Items:**

| Name | Type  | Description |
| ---- | :---: | ------------|
| `scene-name` | _String_ | Name of the scene. |
| `item-name` | _String_ | Name of the item in the scene. |
| `item-visible` | _boolean_ | New visibility state of the item. |


---

## Studio Mode

### PreviewSceneChanged


- Added in v4.1.0

The selected preview scene has changed (only available in Studio Mode).

**Response Items:**

| Name | Type  | Description |
| ---- | :---: | ------------|
| `scene-name` | _String_ | Name of the scene being previewed. |
| `sources` | _Array&lt;Source&gt;_ | List of sources composing the scene. Same specification as [`GetCurrentScene`](#getcurrentscene). |


---

### StudioModeSwitched


- Added in v4.1.0

Studio Mode has been enabled or disabled.

**Response Items:**

| Name | Type  | Description |
| ---- | :---: | ------------|
| `new-state` | _boolean_ | The new enabled state of Studio Mode. |


---




# Requests
Requests are sent by the client and require at least the following two fields:
- `request-type` _String_: String name of the request type.
- `message-id` _String_: Client defined identifier for the message, will be echoed in the response.

Once a request is sent, the server will return a JSON response with at least the following fields:
- `message-id` _String_: The client defined identifier specified in the request.
- `status` _String_: Response status, will be one of the following: `ok`, `error`
- `error` _String_: An error message accompanying an `error` status.

Additional information may be required/returned depending on the request type. See below for more information.


## General

### GetVersion


- Added in v0.3

Returns the latest version of the plugin and the API.

**Request Fields:**

_No specified parameters._

**Response Items:**

| Name | Type  | Description |
| ---- | :---: | ------------|
| `version` | _double_ | OBSRemote compatible API version. Fixed to 1.1 for retrocompatibility. |
| `obs-websocket-version` | _String_ | obs-websocket plugin version. |
| `obs-studio-version` | _String_ | OBS Studio program version. |
| `available-requests` | _String_ | List of available request types, formatted as a comma-separated list string (e.g. : "Method1,Method2,Method3"). |


---

### SetHeartbeat


- Added in v4.3.0

Enable/disable sending of the Heartbeat event

**Request Fields:**

| Name | Type  | Description |
| ---- | :---: | ------------|
| `enable` | _boolean_ | Starts/Stops emitting heartbeat messages |


**Response Items:**

_No additional response items._

---

### SetFilenameFormatting


- Added in v4.3.0

Set the filename formatting string

**Request Fields:**

| Name | Type  | Description |
| ---- | :---: | ------------|
| `filename-formatting` | _String_ | Filename formatting string to set. |


**Response Items:**

_No additional response items._

---

### GetFilenameFormatting


- Added in v4.3.0

Get the filename formatting string

**Request Fields:**

_No specified parameters._

**Response Items:**

| Name | Type  | Description |
| ---- | :---: | ------------|
| `filename-formatting` | _String_ | Current filename formatting string. |


---

## Profiles

### SetCurrentProfile


- Added in v4.0.0

Set the currently active profile.

**Request Fields:**

| Name | Type  | Description |
| ---- | :---: | ------------|
| `profile-name` | _String_ | Name of the desired profile. |


**Response Items:**

_No additional response items._

---

### GetCurrentProfile


- Added in v4.0.0

Get the name of the current profile.

**Request Fields:**

_No specified parameters._

**Response Items:**

| Name | Type  | Description |
| ---- | :---: | ------------|
| `profile-name` | _String_ | Name of the currently active profile. |


---

### ListProfiles


- Added in v4.0.0

Get a list of available profiles.

**Request Fields:**

_No specified parameters._

**Response Items:**

| Name | Type  | Description |
| ---- | :---: | ------------|
| `profiles` | _Array&lt;Object&gt;_ | List of available profiles. |


---

## Recording

### StartStopRecording


- Added in v0.3

Toggle recording on or off.

**Request Fields:**

_No specified parameters._

**Response Items:**

_No additional response items._

---

### StartRecording


- Added in v4.1.0

Start recording.
Will return an `error` if recording is already active.

**Request Fields:**

_No specified parameters._

**Response Items:**

_No additional response items._

---

### StopRecording


- Added in v4.1.0

Stop recording.
Will return an `error` if recording is not active.

**Request Fields:**

_No specified parameters._

**Response Items:**

_No additional response items._

---

### SetRecordingFolder


- Added in v4.1.0

Change the current recording folder.

**Request Fields:**

| Name | Type  | Description |
| ---- | :---: | ------------|
| `rec-folder` | _String_ | Path of the recording folder. |


**Response Items:**

_No additional response items._

---

### GetRecordingFolder


- Added in v4.1.0

Get the path of  the current recording folder.

**Request Fields:**

_No specified parameters._

**Response Items:**

| Name | Type  | Description |
| ---- | :---: | ------------|
| `rec-folder` | _String_ | Path of the recording folder. |


---

## Replay Buffer

### StartStopReplayBuffer


- Added in v4.2.0

Toggle the Replay Buffer on/off.

**Request Fields:**

_No specified parameters._

**Response Items:**

_No additional response items._

---

### StartReplayBuffer


- Added in v4.2.0

Start recording into the Replay Buffer.
Will return an `error` if the Replay Buffer is already active or if the
"Save Replay Buffer" hotkey is not set in OBS' settings.
Setting this hotkey is mandatory, even when triggering saves only
through obs-websocket.

**Request Fields:**

_No specified parameters._

**Response Items:**

_No additional response items._

---

### StopReplayBuffer


- Added in v4.2.0

Stop recording into the Replay Buffer.
Will return an `error` if the Replay Buffer is not active.

**Request Fields:**

_No specified parameters._

**Response Items:**

_No additional response items._

---

### SaveReplayBuffer


- Added in v4.2.0

Flush and save the contents of the Replay Buffer to disk. This is
basically the same as triggering the "Save Replay Buffer" hotkey.
Will return an `error` if the Replay Buffer is not active.

**Request Fields:**

_No specified parameters._

**Response Items:**

_No additional response items._

---

## Scene Collections

### SetCurrentSceneCollection


- Added in v4.0.0

Change the active scene collection.

**Request Fields:**

| Name | Type  | Description |
| ---- | :---: | ------------|
| `sc-name` | _String_ | Name of the desired scene collection. |


**Response Items:**

_No additional response items._

---

### GetCurrentSceneCollection


- Added in v4.0.0

Get the name of the current scene collection.

**Request Fields:**

_No specified parameters._

**Response Items:**

| Name | Type  | Description |
| ---- | :---: | ------------|
| `sc-name` | _String_ | Name of the currently active scene collection. |


---

### ListSceneCollections


- Added in v4.0.0

List available scene collections

**Request Fields:**

_No specified parameters._

**Response Items:**

| Name | Type  | Description |
| ---- | :---: | ------------|
| `scene-collections` | _Array&lt;String&gt;_ | Scene collections list |


---

## Scene Items

### GetSceneItemProperties


- Added in v4.3.0

Gets the scene specific properties of the specified source item.

**Request Fields:**

| Name | Type  | Description |
| ---- | :---: | ------------|
| `scene` | _String (optional)_ | the name of the scene that the source item belongs to. Defaults to the current scene. |
| `item.id` | _String_ | The name of the source. |
| `item.name` | _String_ | The name of the source. |


**Response Items:**

| Name | Type  | Description |
| ---- | :---: | ------------|
| `scene` | _String_ | The name of the scene. |
| `item.name` | _String_ | The name of the source. |
| `item.id` | _String_ | The id of the scene item. |
| `item.position.x` | _int_ | The x position of the source from the left. |
| `item.position.y` | _int_ | The y position of the source from the top. |
| `item.position.alignment` | _int_ | The point on the source that the item is manipulated from. |
| `item.rotation` | _double_ | The clockwise rotation of the item in degrees around the point of alignment. |
| `item.scale.x` | _double_ | The x-scale factor of the source. |
| `item.scale.y` | _double_ | The y-scale factor of the source. |
| `item.crop.top` | _int_ | The number of pixels cropped off the top of the source before scaling. |
| `item.crop.right` | _int_ | The number of pixels cropped off the right of the source before scaling. |
| `item.crop.bottom` | _int_ | The number of pixels cropped off the bottom of the source before scaling. |
| `item.crop.left` | _int_ | The number of pixels cropped off the left of the source before scaling. |
| `item.visible` | _bool_ | If the source is visible. |
| `item.locked` | _bool_ | If the source is locked. |
| `item.bounds.type` | _String_ | Type of bounding box. |
| `item.bounds.alignment` | _int_ | Alignment of the bounding box. |
| `item.bounds.x` | _double_ | Width of the bounding box. |
| `item.bounds.y` | _double_ | Height of the bounding box. |


---

### SetSceneItemProperties


- Added in v4.3.0

Sets the scene specific properties of a source. Unspecified properties will remain unchanged.

**Request Fields:**

| Name | Type  | Description |
| ---- | :---: | ------------|
| `scene` | _String (optional)_ | the name of the scene that the source item belongs to. Defaults to the current scene. |
| `item.name` | _String_ | The name of the item. |
| `item.id` | _int_ | The id of the item. |
| `item.position.x` | _int_ | The new x position of the item. |
| `item.position.y` | _int_ | The new y position of the item. |
| `item.position.alignment` | _int_ | The new alignment of the item. |
| `item.rotation` | _double_ | The new clockwise rotation of the item in degrees. |
| `item.scale.x` | _double_ | The new x scale of the item. |
| `item.scale.y` | _double_ | The new y scale of the item. |
| `item.crop.top` | _int_ | The new amount of pixels cropped off the top of the source before scaling. |
| `item.crop.bottom` | _int_ | The new amount of pixels cropped off the bottom of the source before scaling. |
| `item.crop.left` | _int_ | The new amount of pixels cropped off the left of the source before scaling. |
| `item.crop.right` | _int_ | The new amount of pixels cropped off the right of the source before scaling. |
| `item.visible` | _bool_ | The new visibility of the item. 'true' shows source, 'false' hides source. |
| `item.locked` | _bool_ | The new locked of the item. 'true' is locked, 'false' is unlocked. |
| `item.bounds.type` | _String_ | The new bounds type of the item. |
| `item.bounds.alignment` | _int_ | The new alignment of the bounding box. (0-2, 4-6, 8-10) |
| `item.bounds.x` | _double_ | The new width of the bounding box. |
| `item.bounds.y` | _double_ | The new height of the bounding box. |


**Response Items:**

_No additional response items._

---

### ResetSceneItem


- Added in v4.2.0

Reset a scene item.

**Request Fields:**

| Name | Type  | Description |
| ---- | :---: | ------------|
| `scene-name` | _String (optional)_ | Name of the scene the source belongs to. Defaults to the current scene. |
| `item` | _String_ | Name of the source item. |


**Response Items:**

_No additional response items._

---

### SetSceneItemRender

- **⚠️ Deprecated. Since 4.3.0. Prefer the use of SetSceneItemProperties. ⚠️**

- Added in v0.3

Show or hide a specified source item in a specified scene.

**Request Fields:**

| Name | Type  | Description |
| ---- | :---: | ------------|
| `source` | _String_ | Scene item name in the specified scene. |
| `render` | _boolean_ | true = shown ; false = hidden |
| `scene-name` | _String (optional)_ | Name of the scene where the source resides. Defaults to the currently active scene. |


**Response Items:**

_No additional response items._

---

### SetSceneItemPosition

- **⚠️ Deprecated. Since 4.3.0. Prefer the use of SetSceneItemProperties. ⚠️**

- Added in v4.0.0

Sets the coordinates of a specified source item.

**Request Fields:**

| Name | Type  | Description |
| ---- | :---: | ------------|
| `scene-name` | _String (optional)_ | The name of the scene that the source item belongs to. Defaults to the current scene. |
| `item` | _String_ | The name of the source item. |
| `x` | _double_ | X coordinate. |
| `y` | _double_ | Y coordinate. |


**Response Items:**

_No additional response items._

---

### SetSceneItemTransform

- **⚠️ Deprecated. Since 4.3.0. Prefer the use of SetSceneItemProperties. ⚠️**

- Added in v4.0.0

Set the transform of the specified source item.

**Request Fields:**

| Name | Type  | Description |
| ---- | :---: | ------------|
| `scene-name` | _String (optional)_ | The name of the scene that the source item belongs to. Defaults to the current scene. |
| `item` | _String_ | The name of the source item. |
| `x-scale` | _double_ | Width scale factor. |
| `y-scale` | _double_ | Height scale factor. |
| `rotation` | _double_ | Source item rotation (in degrees). |


**Response Items:**

_No additional response items._

---

### SetSceneItemCrop

- **⚠️ Deprecated. Since 4.3.0. Prefer the use of SetSceneItemProperties. ⚠️**

- Added in v4.1.0

Sets the crop coordinates of the specified source item.

**Request Fields:**

| Name | Type  | Description |
| ---- | :---: | ------------|
| `scene-name` | _String (optional)_ | the name of the scene that the source item belongs to. Defaults to the current scene. |
| `item` | _String_ | The name of the source. |
| `top` | _int_ | Pixel position of the top of the source item. |
| `bottom` | _int_ | Pixel position of the bottom of the source item. |
| `left` | _int_ | Pixel position of the left of the source item. |
| `right` | _int_ | Pixel position of the right of the source item. |


**Response Items:**

_No additional response items._

---

## Scenes

### SetCurrentScene


- Added in v0.3

Switch to the specified scene.

**Request Fields:**

| Name | Type  | Description |
| ---- | :---: | ------------|
| `scene-name` | _String_ | Name of the scene to switch to. |


**Response Items:**

_No additional response items._

---

### GetCurrentScene


- Added in v0.3

Get the current scene's name and source items.

**Request Fields:**

_No specified parameters._

**Response Items:**

| Name | Type  | Description |
| ---- | :---: | ------------|
| `name` | _String_ | Name of the currently active scene. |
| `sources` | _Array&lt;Source&gt;_ | Ordered list of the current scene's source items. |


---

### GetSceneList


- Added in v0.3

Get a list of scenes in the currently active profile.

**Request Fields:**

_No specified parameters._

**Response Items:**

| Name | Type  | Description |
| ---- | :---: | ------------|
| `current-scene` | _String_ | Name of the currently active scene. |
| `scenes` | _Array&lt;Scene&gt;_ | Ordered list of the current profile's scenes (See `[GetCurrentScene](#getcurrentscene)` for more information). |


---

### SetSceneItemOrder


- Unreleased

Changes the order of scene items in the requested scene.

**Request Fields:**

| Name | Type  | Description |
| ---- | :---: | ------------|
| `scene` | _String (optional)_ | Name of the scene to reorder (defaults to current). |
| `items` | _Scene\|Array_ | Ordered list of objects with name and/or id specified. Id preferred due to uniqueness per scene |
| `items[].id` | _int (optional)_ | Id of a specific scene item. Unique on a scene by scene basis. |
| `items[].name` | _String (optional)_ | Name of a scene item. Sufficiently unique if no scene items share sources within the scene. |


**Response Items:**

_No additional response items._

---

## Sources

### GetSourcesList


- Added in v4.3.0

List all sources available in the running OBS instance

**Request Fields:**

_No specified parameters._

**Response Items:**

| Name | Type  | Description |
| ---- | :---: | ------------|
| `sources` | _Array&lt;Object&gt;_ | Array of sources |
| `sources.*.name` | _String_ | Unique source name |
| `sources.*.typeId` | _String_ | Non-unique source internal type (a.k.a type id) |
| `sources.*.type` | _String_ | Source type. Value is one of the following: "input", "filter", "transition", "scene" or "unknown" |


---

### GetSourcesTypesList


- Added in v4.3.0

Get a list of all available sources types

**Request Fields:**

_No specified parameters._

**Response Items:**

| Name | Type  | Description |
| ---- | :---: | ------------|
| `ids` | _Array&lt;Object&gt;_ | Array of source types |
| `ids.*.typeId` | _String_ | Non-unique internal source type ID |
| `ids.*.displayName` | _String_ | Display name of the source type |
| `ids.*.type` | _String_ | Type. Value is one of the following: "input", "filter", "transition" or "other" |
| `ids.*.defaultSettings` | _Object_ | Default settings of this source type |
| `ids.*.caps` | _Object_ | Source type capabilities |
| `ids.*.caps.isAsync` | _Boolean_ | True if source of this type provide frames asynchronously |
| `ids.*.caps.hasVideo` | _Boolean_ | True if sources of this type provide video |
| `ids.*.caps.hasAudio` | _Boolean_ | True if sources of this type provide audio |
| `ids.*.caps.canInteract` | _Boolean_ | True if interaction with this sources of this type is possible |
| `ids.*.caps.isComposite` | _Boolean_ | True if sources of this type composite one or more sub-sources |
| `ids.*.caps.doNotDuplicate` | _Boolean_ | True if sources of this type should not be fully duplicated |
| `ids.*.caps.doNotSelfMonitor` | _Boolean_ | True if sources of this type may cause a feedback loop if it's audio is monitored and shouldn't be |


---

### GetVolume


- Added in v4.0.0

Get the volume of the specified source.

**Request Fields:**

| Name | Type  | Description |
| ---- | :---: | ------------|
| `source` | _String_ | Name of the source. |


**Response Items:**

| Name | Type  | Description |
| ---- | :---: | ------------|
| `name` | _String_ | Name of the source. |
| `volume` | _double_ | Volume of the source. Between `0.0` and `1.0`. |
| `mute` | _boolean_ | Indicates whether the source is muted. |


---

### SetVolume


- Added in v4.0.0

Set the volume of the specified source.

**Request Fields:**

| Name | Type  | Description |
| ---- | :---: | ------------|
| `source` | _String_ | Name of the source. |
| `volume` | _double_ | Desired volume. Must be between `0.0` and `1.0`. |


**Response Items:**

_No additional response items._

---

### GetMute


- Added in v4.0.0

Get the mute status of a specified source.

**Request Fields:**

| Name | Type  | Description |
| ---- | :---: | ------------|
| `source` | _String_ | The name of the source. |


**Response Items:**

| Name | Type  | Description |
| ---- | :---: | ------------|
| `name` | _String_ | The name of the source. |
| `muted` | _boolean_ | Mute status of the source. |


---

### SetMute


- Added in v4.0.0

Sets the mute status of a specified source.

**Request Fields:**

| Name | Type  | Description |
| ---- | :---: | ------------|
| `source` | _String_ | The name of the source. |
| `mute` | _boolean_ | Desired mute status. |


**Response Items:**

_No additional response items._

---

### ToggleMute


- Added in v4.0.0

Inverts the mute status of a specified source.

**Request Fields:**

| Name | Type  | Description |
| ---- | :---: | ------------|
| `source` | _String_ | The name of the source. |


**Response Items:**

_No additional response items._

---

### SetSyncOffset


- Added in v4.2.0

Set the audio sync offset of a specified source.

**Request Fields:**

| Name | Type  | Description |
| ---- | :---: | ------------|
| `source` | _String_ | The name of the source. |
| `offset` | _int_ | The desired audio sync offset (in nanoseconds). |


**Response Items:**

_No additional response items._

---

### GetSyncOffset


- Added in v4.2.0

Get the audio sync offset of a specified source.

**Request Fields:**

| Name | Type  | Description |
| ---- | :---: | ------------|
| `source` | _String_ | The name of the source. |


**Response Items:**

| Name | Type  | Description |
| ---- | :---: | ------------|
| `name` | _String_ | The name of the source. |
| `offset` | _int_ | The audio sync offset (in nanoseconds). |


---

### GetSourceSettings


- Added in v4.3.0

Get settings of the specified source

**Request Fields:**

| Name | Type  | Description |
| ---- | :---: | ------------|
| `sourceName` | _String_ | Name of the source item. |
| `sourceType` | _String (optional)_ | Type of the specified source. Useful for type-checking if you expect a specific settings schema. |


**Response Items:**

| Name | Type  | Description |
| ---- | :---: | ------------|
| `sourceName` | _String_ | Source name |
| `sourceType` | _String_ | Type of the specified source |
| `sourceSettings` | _Object_ | Source settings. Varying between source types. |


---

### SetSourceSettings


- Added in v4.3.0

Set settings of the specified source.

**Request Fields:**

| Name | Type  | Description |
| ---- | :---: | ------------|
| `sourceName` | _String_ | Name of the source item. |
| `sourceType` | _String (optional)_ | Type of the specified source. Useful for type-checking to avoid settings a set of settings incompatible with the actual source's type. |
| `sourceSettings` | _Object_ | Source settings. Varying between source types. |


**Response Items:**

| Name | Type  | Description |
| ---- | :---: | ------------|
| `sourceName` | _String_ | Source name |
| `sourceType` | _String_ | Type of the specified source |
| `sourceSettings` | _Object_ | Source settings. Varying between source types. |


---

### GetTextGDIPlusProperties


- Added in v4.1.0

Get the current properties of a Text GDI Plus source.

**Request Fields:**

| Name | Type  | Description |
| ---- | :---: | ------------|
| `scene-name` | _String (optional)_ | Name of the scene to retrieve. Defaults to the current scene. |
| `source` | _String_ | Name of the source. |


**Response Items:**

| Name | Type  | Description |
| ---- | :---: | ------------|
| `align` | _String_ | Text Alignment ("left", "center", "right"). |
| `bk-color` | _int_ | Background color. |
| `bk-opacity` | _int_ | Background opacity (0-100). |
| `chatlog` | _boolean_ | Chat log. |
| `chatlog_lines` | _int_ | Chat log lines. |
| `color` | _int_ | Text color. |
| `extents` | _boolean_ | Extents wrap. |
| `extents_cx` | _int_ | Extents cx. |
| `extents_cy` | _int_ | Extents cy. |
| `file` | _String_ | File path name. |
| `read_from_file` | _boolean_ | Read text from the specified file. |
| `font` | _Object_ | Holds data for the font. Ex: `"font": { "face": "Arial", "flags": 0, "size": 150, "style": "" }` |
| `font.face` | _String_ | Font face. |
| `font.flags` | _int_ | Font text styling flag. `Bold=1, Italic=2, Bold Italic=3, Underline=5, Strikeout=8` |
| `font.size` | _int_ | Font text size. |
| `font.style` | _String_ | Font Style (unknown function). |
| `gradient` | _boolean_ | Gradient enabled. |
| `gradient_color` | _int_ | Gradient color. |
| `gradient_dir` | _float_ | Gradient direction. |
| `gradient_opacity` | _int_ | Gradient opacity (0-100). |
| `outline` | _boolean_ | Outline. |
| `outline_color` | _int_ | Outline color. |
| `outline_size` | _int_ | Outline size. |
| `outline_opacity` | _int_ | Outline opacity (0-100). |
| `text` | _String_ | Text content to be displayed. |
| `valign` | _String_ | Text vertical alignment ("top", "center", "bottom"). |
| `vertical` | _boolean_ | Vertical text enabled. |
| `render` | _boolean_ | Visibility of the scene item. |


---

### SetTextGDIPlusProperties


- Added in v4.1.0

Set the current properties of a Text GDI Plus source.

**Request Fields:**

| Name | Type  | Description |
| ---- | :---: | ------------|
| `scene-name` | _String (optional)_ | Name of the scene to retrieve. Defaults to the current scene. |
| `source` | _String_ | Name of the source. |
| `align` | _String (optional)_ | Text Alignment ("left", "center", "right"). |
| `bk-color` | _int (optional)_ | Background color. |
| `bk-opacity` | _int (optional)_ | Background opacity (0-100). |
| `chatlog` | _boolean (optional)_ | Chat log. |
| `chatlog_lines` | _int (optional)_ | Chat log lines. |
| `color` | _int (optional)_ | Text color. |
| `extents` | _boolean (optional)_ | Extents wrap. |
| `extents_cx` | _int (optional)_ | Extents cx. |
| `extents_cy` | _int (optional)_ | Extents cy. |
| `file` | _String (optional)_ | File path name. |
| `read_from_file` | _boolean (optional)_ | Read text from the specified file. |
| `font` | _Object (optional)_ | Holds data for the font. Ex: `"font": { "face": "Arial", "flags": 0, "size": 150, "style": "" }` |
| `font.face` | _String (optional)_ | Font face. |
| `font.flags` | _int (optional)_ | Font text styling flag. `Bold=1, Italic=2, Bold Italic=3, Underline=5, Strikeout=8` |
| `font.size` | _int (optional)_ | Font text size. |
| `font.style` | _String (optional)_ | Font Style (unknown function). |
| `gradient` | _boolean (optional)_ | Gradient enabled. |
| `gradient_color` | _int (optional)_ | Gradient color. |
| `gradient_dir` | _float (optional)_ | Gradient direction. |
| `gradient_opacity` | _int (optional)_ | Gradient opacity (0-100). |
| `outline` | _boolean (optional)_ | Outline. |
| `outline_color` | _int (optional)_ | Outline color. |
| `outline_size` | _int (optional)_ | Outline size. |
| `outline_opacity` | _int (optional)_ | Outline opacity (0-100). |
| `text` | _String (optional)_ | Text content to be displayed. |
| `valign` | _String (optional)_ | Text vertical alignment ("top", "center", "bottom"). |
| `vertical` | _boolean (optional)_ | Vertical text enabled. |
| `render` | _boolean (optional)_ | Visibility of the scene item. |


**Response Items:**

_No additional response items._

---

### GetTextFreetype2Properties


- Added in v4.x.x

Get the current properties of a Text Freetype 2 source.

**Request Fields:**

| Name | Type  | Description |
| ---- | :---: | ------------|
| `scene-name` | _String (optional)_ | Name of the scene to retrieve. Defaults to the current scene. |
| `source` | _String_ | Name of the source. |


**Response Items:**

| Name | Type  | Description |
| ---- | :---: | ------------|
| `color1` | _int_ | Gradient top color. |
| `color2` | _int_ | Gradient bottom color. |
| `custom_width` | _int_ | Custom width (0 to disable). |
| `drop_shadow` | _boolean_ | Drop shadow. |
| `font` | _Object_ | Holds data for the font. Ex: `"font": { "face": "Arial", "flags": 0, "size": 150, "style": "" }` |
| `font.face` | _String_ | Font face. |
| `font.flags` | _int_ | Font text styling flag. `Bold=1, Italic=2, Bold Italic=3, Underline=5, Strikeout=8` |
| `font.size` | _int_ | Font text size. |
| `font.style` | _String_ | Font Style (unknown function). |
| `from_file` | _boolean_ | Read text from the specified file. |
| `log_mode` | _boolean_ | Chat log. |
| `outline` | _boolean_ | Outline. |
| `text` | _String_ | Text content to be displayed. |
| `text_file` | _String_ | File path. |
| `word_wrap` | _boolean_ | Word wrap. |
| `render` | _boolean_ | Visibility of the scene item. |


---

### SetTextFreetype2Properties


- Added in v4.x.x

Set the current properties of a Text Freetype 2 source.

**Request Fields:**

| Name | Type  | Description |
| ---- | :---: | ------------|
| `scene-name` | _String (optional)_ | Name of the scene to retrieve. Defaults to the current scene. |
| `source` | _String_ | Name of the source. |
| `color1` | _int (optional)_ | Gradient top color. |
| `color2` | _int (optional)_ | Gradient bottom color. |
| `custom_width` | _int (optional)_ | Custom width (0 to disable). |
| `drop_shadow` | _boolean (optional)_ | Drop shadow. |
| `font` | _Object (optional)_ | Holds data for the font. Ex: `"font": { "face": "Arial", "flags": 0, "size": 150, "style": "" }` |
| `font.face` | _String (optional)_ | Font face. |
| `font.flags` | _int (optional)_ | Font text styling flag. `Bold=1, Italic=2, Bold Italic=3, Underline=5, Strikeout=8` |
| `font.size` | _int (optional)_ | Font text size. |
| `font.style` | _String (optional)_ | Font Style (unknown function). |
| `from_file` | _boolean (optional)_ | Read text from the specified file. |
| `log_mode` | _boolean (optional)_ | Chat log. |
| `outline` | _boolean (optional)_ | Outline. |
| `text` | _String (optional)_ | Text content to be displayed. |
| `text_file` | _String (optional)_ | File path. |
| `word_wrap` | _boolean (optional)_ | Word wrap. |
| `render` | _boolean (optional)_ | Visibility of the scene item. |


**Response Items:**

_No additional response items._

---

### GetBrowserSourceProperties


- Added in v4.1.0

Get current properties for a Browser Source.

**Request Fields:**

| Name | Type  | Description |
| ---- | :---: | ------------|
| `scene-name` | _String (optional)_ | Name of the scene that the source belongs to. Defaults to the current scene. |
| `source` | _String_ | Name of the source. |


**Response Items:**

| Name | Type  | Description |
| ---- | :---: | ------------|
| `is_local_file` | _boolean_ | Indicates that a local file is in use. |
| `local_file` | _String_ | file path. |
| `url` | _String_ | Url. |
| `css` | _String_ | CSS to inject. |
| `width` | _int_ | Width. |
| `height` | _int_ | Height. |
| `fps` | _int_ | Framerate. |
| `shutdown` | _boolean_ | Indicates whether the source should be shutdown when not visible. |
| `render` | _boolean (optional)_ | Visibility of the scene item. |


---

### SetBrowserSourceProperties


- Added in v4.1.0

Set current properties for a Browser Source.

**Request Fields:**

| Name | Type  | Description |
| ---- | :---: | ------------|
| `scene-name` | _String (optional)_ | Name of the scene that the source belongs to. Defaults to the current scene. |
| `source` | _String_ | Name of the source. |
| `is_local_file` | _boolean (optional)_ | Indicates that a local file is in use. |
| `local_file` | _String (optional)_ | file path. |
| `url` | _String (optional)_ | Url. |
| `css` | _String (optional)_ | CSS to inject. |
| `width` | _int (optional)_ | Width. |
| `height` | _int (optional)_ | Height. |
| `fps` | _int (optional)_ | Framerate. |
| `shutdown` | _boolean (optional)_ | Indicates whether the source should be shutdown when not visible. |
| `render` | _boolean (optional)_ | Visibility of the scene item. |


**Response Items:**

_No additional response items._

---

### DeleteSceneItem


- Unreleased

Deletes a scene item.

**Request Fields:**

| Name | Type  | Description |
| ---- | :---: | ------------|
| `scene` | _String (optional)_ | Name of the scene the source belongs to. Defaults to the current scene. |
| `item` | _Object_ | item to delete (required) |
| `item.name` | _String_ | name of the scene item (prefer `id`, including both is acceptable). |
| `item.id` | _int_ | id of the scene item. |


**Response Items:**

_No additional response items._

---

### DuplicateSceneItem


- Unreleased

Duplicates a scene item.

**Request Fields:**

| Name | Type  | Description |
| ---- | :---: | ------------|
| `fromScene` | _String (optional)_ | Name of the scene to copy the item from. Defaults to the current scene. |
| `toScene` | _String (optional)_ | Name of the scene to create the item in. Defaults to the current scene. |
| `item` | _Object_ | item to delete (required) |
| `item.name` | _String_ | name of the scene item (prefer `id`, including both is acceptable). |
| `item.id` | _int_ | id of the scene item. |


**Response Items:**

_No additional response items._

---

### GetSpecialSources


- Added in v4.1.0

Get configured special sources like Desktop Audio and Mic/Aux sources.

**Request Fields:**

_No specified parameters._

**Response Items:**

| Name | Type  | Description |
| ---- | :---: | ------------|
| `desktop-1` | _String (optional)_ | Name of the first Desktop Audio capture source. |
| `desktop-2` | _String (optional)_ | Name of the second Desktop Audio capture source. |
| `mic-1` | _String (optional)_ | Name of the first Mic/Aux input source. |
| `mic-2` | _String (optional)_ | Name of the second Mic/Aux input source. |
| `mic-3` | _String (optional)_ | Name of the third Mic/Aux input source. |


---

### GetSourceFilters


- Unreleased

List filters applied to a source

**Request Fields:**

| Name | Type  | Description |
| ---- | :---: | ------------|
| `sourceName` | _String_ | Source name |


**Response Items:**

| Name | Type  | Description |
| ---- | :---: | ------------|
| `filters` | _Array of Objects_ | List of filters for the specified source |
| `filters.*.type` | _String_ | Filter type |
| `filters.*.name` | _String_ | Filter name |
| `filters.*.settings` | _Object_ | Filter settings |


---

### AddFilterToSource


- Unreleased

Add a new filter to a source. Available source types along with their settings properties are available from `GetSourceTypesList`.

**Request Fields:**

| Name | Type  | Description |
| ---- | :---: | ------------|
| `sourceName` | _String_ | Name of the source on which the filter is added |
| `filterName` | _String_ | Name of the new filter |
| `filterType` | _String_ | Filter type |
| `filterSettings` | _Object_ | Filter settings |


**Response Items:**

_No additional response items._

---

### RemoveFilterFromSource


- Unreleased

Remove a filter from a source

**Request Fields:**

| Name | Type  | Description |
| ---- | :---: | ------------|
| `sourceName` | _String_ | Name of the source from which the specified filter is removed |
| `filterName` | _String_ | Name of the filter to remove |


**Response Items:**

_No additional response items._

---

### ReorderSourceFilter


- Unreleased

Move a filter in the chain (absolute index positioning)

**Request Fields:**

| Name | Type  | Description |
| ---- | :---: | ------------|
| `sourceName` | _String_ | Name of the source to which the filter belongs |
| `filterName` | _String_ | Name of the filter to reorder |
| `newIndex` | _Integer_ | Desired position of the filter in the chain |


**Response Items:**

_No additional response items._

---

### MoveSourceFilter


- Unreleased

Move a filter in the chain (relative positioning)

**Request Fields:**

| Name | Type  | Description |
| ---- | :---: | ------------|
| `sourceName` | _String_ | Name of the source to which the filter belongs |
| `filterName` | _String_ | Name of the filter to reorder |
| `movementType` | _String_ | How to move the filter around in the source's filter chain. Either "up", "down", "top" or "bottom". |


**Response Items:**

_No additional response items._

---

### SetSourceFilterSettings


- Unreleased

Update settings of a filter

**Request Fields:**

| Name | Type  | Description |
| ---- | :---: | ------------|
| `sourceName` | _String_ | Name of the source to which the filter belongs |
| `filterName` | _String_ | Name of the filter to reconfigure |
| `filterSettings` | _Object_ | New settings. These will be merged to the current filter settings. |


**Response Items:**

_No additional response items._

---

### GetSourceFilters


- Unreleased

List filters applied to a source

**Request Fields:**

| Name | Type  | Description |
| ---- | :---: | ------------|
| `sourceName` | _String_ | Source name |


**Response Items:**

| Name | Type  | Description |
| ---- | :---: | ------------|
| `filters` | _Array&lt;Object&gt;_ | List of filters for the specified source |
| `filters.*.type` | _String_ | Filter type |
| `filters.*.name` | _String_ | Filter name |
| `filters.*.settings` | _Object_ | Filter settings |


---

### AddFilterToSource


- Unreleased

Add a new filter to a source. Available source types along with their settings properties are available from `GetSourceTypesList`.

**Request Fields:**

| Name | Type  | Description |
| ---- | :---: | ------------|
| `sourceName` | _String_ | Name of the source on which the filter is added |
| `filterName` | _String_ | Name of the new filter |
| `filterType` | _String_ | Filter type |
| `filterSettings` | _Object_ | Filter settings |


**Response Items:**

_No additional response items._

---

### RemoveFilterFromSource


- Unreleased

Remove a filter from a source

**Request Fields:**

| Name | Type  | Description |
| ---- | :---: | ------------|
| `sourceName` | _String_ | Name of the source from which the specified filter is removed |
| `filterName` | _String_ | Name of the filter to remove |


**Response Items:**

_No additional response items._

---

### ReorderSourceFilter


- Unreleased

Move a filter in the chain (absolute index positioning)

**Request Fields:**

| Name | Type  | Description |
| ---- | :---: | ------------|
| `sourceName` | _String_ | Name of the source to which the filter belongs |
| `filterName` | _String_ | Name of the filter to reorder |
| `newIndex` | _Integer_ | Desired position of the filter in the chain |


**Response Items:**

_No additional response items._

---

### MoveSourceFilter


- Unreleased

Move a filter in the chain (relative positioning)

**Request Fields:**

| Name | Type  | Description |
| ---- | :---: | ------------|
| `sourceName` | _String_ | Name of the source to which the filter belongs |
| `filterName` | _String_ | Name of the filter to reorder |
| `movementType` | _String_ | How to move the filter around in the source's filter chain. Either "up", "down", "top" or "bottom". |


**Response Items:**

_No additional response items._

---

### SetSourceFilterSettings


- Unreleased

Update settings of a filter

**Request Fields:**

| Name | Type  | Description |
| ---- | :---: | ------------|
| `sourceName` | _String_ | Name of the source to which the filter belongs |
| `filterName` | _String_ | Name of the filter to reconfigure |
| `filterSettings` | _Object_ | New settings. These will be merged to the current filter settings. |


**Response Items:**

_No additional response items._

---

## Streaming

### GetStreamingStatus


- Added in v0.3

Get current streaming and recording status.

**Request Fields:**

_No specified parameters._

**Response Items:**

| Name | Type  | Description |
| ---- | :---: | ------------|
| `streaming` | _boolean_ | Current streaming status. |
| `recording` | _boolean_ | Current recording status. |
| `stream-timecode` | _String (optional)_ | Time elapsed since streaming started (only present if currently streaming). |
| `rec-timecode` | _String (optional)_ | Time elapsed since recording started (only present if currently recording). |
| `preview-only` | _boolean_ | Always false. Retrocompatibility with OBSRemote. |


---

### StartStopStreaming


- Added in v0.3

Toggle streaming on or off.

**Request Fields:**

_No specified parameters._

**Response Items:**

_No additional response items._

---

### StartStreaming


- Added in v4.1.0

Start streaming.
Will return an `error` if streaming is already active.

**Request Fields:**

| Name | Type  | Description |
| ---- | :---: | ------------|
| `stream` | _Object (optional)_ | Special stream configuration. Please note: these won't be saved to OBS' configuration. |
| `stream.type` | _String (optional)_ | If specified ensures the type of stream matches the given type (usually 'rtmp_custom' or 'rtmp_common'). If the currently configured stream type does not match the given stream type, all settings must be specified in the `settings` object or an error will occur when starting the stream. |
| `stream.metadata` | _Object (optional)_ | Adds the given object parameters as encoded query string parameters to the 'key' of the RTMP stream. Used to pass data to the RTMP service about the streaming. May be any String, Numeric, or Boolean field. |
| `stream.settings` | _Object (optional)_ | Settings for the stream. |
| `stream.settings.server` | _String (optional)_ | The publish URL. |
| `stream.settings.key` | _String (optional)_ | The publish key of the stream. |
| `stream.settings.use-auth` | _boolean (optional)_ | Indicates whether authentication should be used when connecting to the streaming server. |
| `stream.settings.username` | _String (optional)_ | If authentication is enabled, the username for the streaming server. Ignored if `use-auth` is not set to `true`. |
| `stream.settings.password` | _String (optional)_ | If authentication is enabled, the password for the streaming server. Ignored if `use-auth` is not set to `true`. |


**Response Items:**

_No additional response items._

---

### StopStreaming


- Added in v4.1.0

Stop streaming.
Will return an `error` if streaming is not active.

**Request Fields:**

_No specified parameters._

**Response Items:**

_No additional response items._

---

### SetStreamSettings


- Added in v4.1.0

Sets one or more attributes of the current streaming server settings. Any options not passed will remain unchanged. Returns the updated settings in response. If 'type' is different than the current streaming service type, all settings are required. Returns the full settings of the stream (the same as GetStreamSettings).

**Request Fields:**

| Name | Type  | Description |
| ---- | :---: | ------------|
| `type` | _String_ | The type of streaming service configuration, usually `rtmp_custom` or `rtmp_common`. |
| `settings` | _Object_ | The actual settings of the stream. |
| `settings.server` | _String (optional)_ | The publish URL. |
| `settings.key` | _String (optional)_ | The publish key. |
| `settings.use-auth` | _boolean (optional)_ | Indicates whether authentication should be used when connecting to the streaming server. |
| `settings.username` | _String (optional)_ | The username for the streaming service. |
| `settings.password` | _String (optional)_ | The password for the streaming service. |
| `save` | _boolean_ | Persist the settings to disk. |


**Response Items:**

_No additional response items._

---

### GetStreamSettings


- Added in v4.1.0

Get the current streaming server settings.

**Request Fields:**

_No specified parameters._

**Response Items:**

| Name | Type  | Description |
| ---- | :---: | ------------|
| `type` | _String_ | The type of streaming service configuration. Possible values: 'rtmp_custom' or 'rtmp_common'. |
| `settings` | _Object_ | Stream settings object. |
| `settings.server` | _String_ | The publish URL. |
| `settings.key` | _String_ | The publish key of the stream. |
| `settings.use-auth` | _boolean_ | Indicates whether authentication should be used when connecting to the streaming server. |
| `settings.username` | _String_ | The username to use when accessing the streaming server. Only present if `use-auth` is `true`. |
| `settings.password` | _String_ | The password to use when accessing the streaming server. Only present if `use-auth` is `true`. |


---

### SaveStreamSettings


- Added in v4.1.0

Save the current streaming server settings to disk.

**Request Fields:**

_No specified parameters._

**Response Items:**

_No additional response items._

---

## Studio Mode

### GetStudioModeStatus


- Added in v4.1.0

Indicates if Studio Mode is currently enabled.

**Request Fields:**

_No specified parameters._

**Response Items:**

| Name | Type  | Description |
| ---- | :---: | ------------|
| `studio-mode` | _boolean_ | Indicates if Studio Mode is enabled. |


---

### GetPreviewScene


- Added in v4.1.0

Get the name of the currently previewed scene and its list of sources.
Will return an `error` if Studio Mode is not enabled.

**Request Fields:**

_No specified parameters._

**Response Items:**

| Name | Type  | Description |
| ---- | :---: | ------------|
| `name` | _String_ | The name of the active preview scene. |
| `sources` | _Array&lt;Source&gt;_ |  |


---

### SetPreviewScene


- Added in v4.1.0

Set the active preview scene.
Will return an `error` if Studio Mode is not enabled.

**Request Fields:**

| Name | Type  | Description |
| ---- | :---: | ------------|
| `scene-name` | _String_ | The name of the scene to preview. |


**Response Items:**

_No additional response items._

---

### TransitionToProgram


- Added in v4.1.0

Transitions the currently previewed scene to the main output.
Will return an `error` if Studio Mode is not enabled.

**Request Fields:**

| Name | Type  | Description |
| ---- | :---: | ------------|
| `with-transition` | _Object (optional)_ | Change the active transition before switching scenes. Defaults to the active transition. |
| `with-transition.name` | _String_ | Name of the transition. |
| `with-transition.duration` | _int (optional)_ | Transition duration (in milliseconds). |


**Response Items:**

_No additional response items._

---

### EnableStudioMode


- Added in v4.1.0

Enables Studio Mode.

**Request Fields:**

_No specified parameters._

**Response Items:**

_No additional response items._

---

### DisableStudioMode


- Added in v4.1.0

Disables Studio Mode.

**Request Fields:**

_No specified parameters._

**Response Items:**

_No additional response items._

---

### ToggleStudioMode


- Added in v4.1.0

Toggles Studio Mode.

**Request Fields:**

_No specified parameters._

**Response Items:**

_No additional response items._

---

## Transitions

### GetTransitionList


- Added in v4.1.0

List of all transitions available in the frontend's dropdown menu.

**Request Fields:**

_No specified parameters._

**Response Items:**

| Name | Type  | Description |
| ---- | :---: | ------------|
| `current-transition` | _String_ | Name of the currently active transition. |
| `transitions` | _Array&lt;Object&gt;_ | List of transitions. |
| `transitions.*.name` | _String_ | Name of the transition. |


---

### GetCurrentTransition


- Added in v0.3

Get the name of the currently selected transition in the frontend's dropdown menu.

**Request Fields:**

_No specified parameters._

**Response Items:**

| Name | Type  | Description |
| ---- | :---: | ------------|
| `name` | _String_ | Name of the selected transition. |
| `duration` | _int (optional)_ | Transition duration (in milliseconds) if supported by the transition. |


---

### SetCurrentTransition


- Added in v0.3

Set the active transition.

**Request Fields:**

| Name | Type  | Description |
| ---- | :---: | ------------|
| `transition-name` | _String_ | The name of the transition. |


**Response Items:**

_No additional response items._

---

### SetTransitionDuration


- Added in v4.0.0

Set the duration of the currently selected transition if supported.

**Request Fields:**

| Name | Type  | Description |
| ---- | :---: | ------------|
| `duration` | _int_ | Desired duration of the transition (in milliseconds). |


**Response Items:**

_No additional response items._

---

### GetTransitionDuration


- Added in v4.1.0

Get the duration of the currently selected transition if supported.

**Request Fields:**

_No specified parameters._

**Response Items:**

| Name | Type  | Description |
| ---- | :---: | ------------|
| `transition-duration` | _int_ | Duration of the current transition (in milliseconds). |


---
<|MERGE_RESOLUTION|>--- conflicted
+++ resolved
@@ -1,6 +1,5 @@
 <!-- This file was generated based on handlebars templates. Do not edit directly! -->
 
-<<<<<<< HEAD
 # obs-websocket 5.0.0 protocol reference
 
 **This is the reference for the unreleased obs-websocket 5.0.0. See the list below for older versions.**
@@ -8,9 +7,6 @@
 - [4.2.0 protocol reference](https://github.com/Palakis/obs-websocket/blob/4.2.0/docs/generated/protocol.md)
 - [4.1.0 protocol reference](https://github.com/Palakis/obs-websocket/blob/4.1.0/PROTOCOL.md)
 - [4.0.0 protocol reference](https://github.com/Palakis/obs-websocket/blob/4.0.0/PROTOCOL.md)
-=======
-# obs-websocket 4.3.2 protocol reference
->>>>>>> 82b8c66d
 
 # General Introduction
 Messages are exchanged between the client and the server as JSON objects.
@@ -2119,142 +2115,6 @@
 
 ---
 
-### GetSourceFilters
-
-
-- Unreleased
-
-List filters applied to a source
-
-**Request Fields:**
-
-| Name | Type  | Description |
-| ---- | :---: | ------------|
-| `sourceName` | _String_ | Source name |
-
-
-**Response Items:**
-
-| Name | Type  | Description |
-| ---- | :---: | ------------|
-| `filters` | _Array&lt;Object&gt;_ | List of filters for the specified source |
-| `filters.*.type` | _String_ | Filter type |
-| `filters.*.name` | _String_ | Filter name |
-| `filters.*.settings` | _Object_ | Filter settings |
-
-
----
-
-### AddFilterToSource
-
-
-- Unreleased
-
-Add a new filter to a source. Available source types along with their settings properties are available from `GetSourceTypesList`.
-
-**Request Fields:**
-
-| Name | Type  | Description |
-| ---- | :---: | ------------|
-| `sourceName` | _String_ | Name of the source on which the filter is added |
-| `filterName` | _String_ | Name of the new filter |
-| `filterType` | _String_ | Filter type |
-| `filterSettings` | _Object_ | Filter settings |
-
-
-**Response Items:**
-
-_No additional response items._
-
----
-
-### RemoveFilterFromSource
-
-
-- Unreleased
-
-Remove a filter from a source
-
-**Request Fields:**
-
-| Name | Type  | Description |
-| ---- | :---: | ------------|
-| `sourceName` | _String_ | Name of the source from which the specified filter is removed |
-| `filterName` | _String_ | Name of the filter to remove |
-
-
-**Response Items:**
-
-_No additional response items._
-
----
-
-### ReorderSourceFilter
-
-
-- Unreleased
-
-Move a filter in the chain (absolute index positioning)
-
-**Request Fields:**
-
-| Name | Type  | Description |
-| ---- | :---: | ------------|
-| `sourceName` | _String_ | Name of the source to which the filter belongs |
-| `filterName` | _String_ | Name of the filter to reorder |
-| `newIndex` | _Integer_ | Desired position of the filter in the chain |
-
-
-**Response Items:**
-
-_No additional response items._
-
----
-
-### MoveSourceFilter
-
-
-- Unreleased
-
-Move a filter in the chain (relative positioning)
-
-**Request Fields:**
-
-| Name | Type  | Description |
-| ---- | :---: | ------------|
-| `sourceName` | _String_ | Name of the source to which the filter belongs |
-| `filterName` | _String_ | Name of the filter to reorder |
-| `movementType` | _String_ | How to move the filter around in the source's filter chain. Either "up", "down", "top" or "bottom". |
-
-
-**Response Items:**
-
-_No additional response items._
-
----
-
-### SetSourceFilterSettings
-
-
-- Unreleased
-
-Update settings of a filter
-
-**Request Fields:**
-
-| Name | Type  | Description |
-| ---- | :---: | ------------|
-| `sourceName` | _String_ | Name of the source to which the filter belongs |
-| `filterName` | _String_ | Name of the filter to reconfigure |
-| `filterSettings` | _Object_ | New settings. These will be merged to the current filter settings. |
-
-
-**Response Items:**
-
-_No additional response items._
-
----
-
 ## Streaming
 
 ### GetStreamingStatus
