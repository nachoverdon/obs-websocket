--- conflicted
+++ resolved
@@ -50,16 +50,10 @@
 # Installs a LaunchDaemon under /Library/LaunchDaemons/fr.whitebox.packages.build.dispatcher.plist
 # =!= NOTICE =!=
 
-<<<<<<< HEAD
-echo "[obs-websocket] Installing Packaging app (might require password due to 'sudo').."
-curl -o './Packages.pkg' --retry-connrefused -s --retry-delay 1 'https://s3-us-west-2.amazonaws.com/obs-nightly/Packages.pkg'
-sudo installer -pkg ./Packages.pkg -target /
-=======
 HAS_PACKAGES=$(type packagesbuild 2>/dev/null)
 
 if [ "${HAS_PACKAGES}" = "" ]; then
     echo "[obs-websocket] Installing Packaging app (might require password due to 'sudo').."
     curl -o './Packages.pkg' --retry-connrefused -s --retry-delay 1 'https://s3-us-west-2.amazonaws.com/obs-nightly/Packages.pkg'
     sudo installer -pkg ./Packages.pkg -target /
-fi
->>>>>>> 82b8c66d
+fi