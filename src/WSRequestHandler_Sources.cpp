#include <QString>
#include "Utils.h"

#include "WSRequestHandler.h"

/**
* @typedef {Object} `Source` An OBS Scene Item.
* @property {Number} `cy`
* @property {Number} `cx`
* @property {String} `name` The name of this Scene Item.
* @property {Boolean} `render` Whether or not this Scene Item is set to "visible".
* @property {Number} `source_cx`
* @property {Number} `source_cy`
* @property {String} `type` Source type. Value is one of the following: "input", "filter", "transition", "scene" or "unknown"
* @property {Number} `volume`
* @property {Number} `x`
* @property {Number} `y`
*/

/**
* List all sources available in the running OBS instance
*
* @return {Array<Object>} `sources` Array of sources
* @return {String} `sources.*.name` Unique source name
* @return {String} `sources.*.typeId` Non-unique source internal type (a.k.a type id)
* @return {String} `sources.*.type` Source type. Value is one of the following: "input", "filter", "transition", "scene" or "unknown"
*
* @api requests
* @name GetSourcesList
* @category sources
* @since 4.3.0
*/
<<<<<<< HEAD
void WSRequestHandler::HandleGetSourcesList(WSRequestHandler* req) {
=======
void WSRequestHandler::HandleGetSourcesList(WSRequestHandler* req)
{
>>>>>>> 82b8c66d
	OBSDataArrayAutoRelease sourcesArray = obs_data_array_create();

	auto sourceEnumProc = [](void* privateData, obs_source_t* source) -> bool {
		obs_data_array_t* sourcesArray = (obs_data_array_t*)privateData;

		OBSDataAutoRelease sourceData = obs_data_create();
		obs_data_set_string(sourceData, "name", obs_source_get_name(source));
		obs_data_set_string(sourceData, "typeId", obs_source_get_id(source));

		QString typeString = "";
		enum obs_source_type sourceType = obs_source_get_type(source);
		switch (sourceType) {
		case OBS_SOURCE_TYPE_INPUT:
			typeString = "input";
			break;

		case OBS_SOURCE_TYPE_FILTER:
			typeString = "filter";
			break;

		case OBS_SOURCE_TYPE_TRANSITION:
			typeString = "transition";
			break;

		case OBS_SOURCE_TYPE_SCENE:
			typeString = "scene";
			break;

		default:
			typeString = "unknown";
			break;
		}
		obs_data_set_string(sourceData, "type", typeString.toUtf8());

		obs_data_array_push_back(sourcesArray, sourceData);
		return true;
	};
	obs_enum_sources(sourceEnumProc, sourcesArray);

	OBSDataAutoRelease response = obs_data_create();
	obs_data_set_array(response, "sources", sourcesArray);
	req->SendOKResponse(response);
}

/**
* Get a list of all available sources types
*
* @return {Array<Object>} `ids` Array of source types
* @return {String} `ids.*.typeId` Non-unique internal source type ID
* @return {String} `ids.*.displayName` Display name of the source type
* @return {String} `ids.*.type` Type. Value is one of the following: "input", "filter", "transition" or "other"
* @return {Object} `ids.*.defaultSettings` Default settings of this source type
* @return {Object} `ids.*.caps` Source type capabilities
* @return {Boolean} `ids.*.caps.isAsync` True if source of this type provide frames asynchronously
* @return {Boolean} `ids.*.caps.hasVideo` True if sources of this type provide video
* @return {Boolean} `ids.*.caps.hasAudio` True if sources of this type provide audio
* @return {Boolean} `ids.*.caps.canInteract` True if interaction with this sources of this type is possible
* @return {Boolean} `ids.*.caps.isComposite` True if sources of this type composite one or more sub-sources
* @return {Boolean} `ids.*.caps.doNotDuplicate` True if sources of this type should not be fully duplicated
* @return {Boolean} `ids.*.caps.doNotSelfMonitor` True if sources of this type may cause a feedback loop if it's audio is monitored and shouldn't be
*
* @api requests
* @name GetSourcesTypesList
* @category sources
* @since 4.3.0
*/
<<<<<<< HEAD
void WSRequestHandler::HandleGetSourceTypesList(WSRequestHandler* req) {
=======
void WSRequestHandler::HandleGetSourceTypesList(WSRequestHandler* req)
{
>>>>>>> 82b8c66d
	OBSDataArrayAutoRelease idsArray = obs_data_array_create();

	const char* id;
	size_t idx = 0;

	QHash<QString, QString> idTypes;

	idx = 0;
	while (obs_enum_input_types(idx++, &id)) {
		idTypes.insert(id, "input");
	}

	idx = 0;
	while (obs_enum_filter_types(idx++, &id)) {
		idTypes.insert(id, "filter");
	}

	idx = 0;
	while (obs_enum_transition_types(idx++, &id)) {
		idTypes.insert(id, "transition");
	}

	idx = 0;
	while (obs_enum_source_types(idx++, &id)) {
		OBSDataAutoRelease item = obs_data_create();

		obs_data_set_string(item, "typeId", id);
		obs_data_set_string(item, "displayName", obs_source_get_display_name(id));
		obs_data_set_string(item, "type", idTypes.value(id, "other").toUtf8());

		uint32_t caps = obs_get_source_output_flags(id);
		OBSDataAutoRelease capsData = obs_data_create();
		obs_data_set_bool(capsData, "isAsync", caps & OBS_SOURCE_ASYNC);
		obs_data_set_bool(capsData, "hasVideo", caps & OBS_SOURCE_VIDEO);
		obs_data_set_bool(capsData, "hasAudio", caps & OBS_SOURCE_AUDIO);
		obs_data_set_bool(capsData, "canInteract", caps & OBS_SOURCE_INTERACTION);
		obs_data_set_bool(capsData, "isComposite", caps & OBS_SOURCE_COMPOSITE);
		obs_data_set_bool(capsData, "doNotDuplicate", caps & OBS_SOURCE_DO_NOT_DUPLICATE);
		obs_data_set_bool(capsData, "doNotSelfMonitor", caps & OBS_SOURCE_DO_NOT_SELF_MONITOR);
		obs_data_set_bool(capsData, "isDeprecated", caps & OBS_SOURCE_DEPRECATED);

		obs_data_set_obj(item, "caps", capsData);

		OBSDataAutoRelease defaultSettings = obs_get_source_defaults(id);
		obs_data_set_obj(item, "defaultSettings", defaultSettings);

		obs_data_array_push_back(idsArray, item);
	}

	OBSDataAutoRelease response = obs_data_create();
	obs_data_set_array(response, "types", idsArray);
	req->SendOKResponse(response);
}

/**
* Get the volume of the specified source.
*
* @param {String} `source` Source name.
*
* @return {String} `name` Source name.
* @return {double} `volume` Volume of the source. Between `0.0` and `1.0`.
* @return {boolean} `muted` Indicates whether the source is muted.
*
* @api requests
* @name GetVolume
* @category sources
* @since 4.0.0
*/
<<<<<<< HEAD
void WSRequestHandler::HandleGetVolume(WSRequestHandler* req) {
=======
void WSRequestHandler::HandleGetVolume(WSRequestHandler* req)
{
>>>>>>> 82b8c66d
	if (!req->hasField("source")) {
		req->SendErrorResponse("missing request parameters");
		return;
	}

	QString sourceName = obs_data_get_string(req->data, "source");
<<<<<<< HEAD
	if (!sourceName.isEmpty()) {
		OBSSourceAutoRelease source = obs_get_source_by_name(sourceName.toUtf8());

		OBSDataAutoRelease response = obs_data_create();
		obs_data_set_string(response, "name", sourceName.toUtf8());
		obs_data_set_double(response, "volume", obs_source_get_volume(source));
		obs_data_set_bool(response, "muted", obs_source_muted(source));

		req->SendOKResponse(response);
	}
	else {
		req->SendErrorResponse("invalid request parameters");
	}
=======
	if (sourceName.isEmpty()) {
		req->SendErrorResponse("invalid request parameters");
		return;
	}

	OBSSourceAutoRelease source = obs_get_source_by_name(sourceName.toUtf8());
	if (!source) {
		req->SendErrorResponse("specified source doesn't exist");
		return;
	}

	OBSDataAutoRelease response = obs_data_create();
	obs_data_set_string(response, "name", obs_source_get_name(source));
	obs_data_set_double(response, "volume", obs_source_get_volume(source));
	obs_data_set_bool(response, "muted", obs_source_muted(source));

	req->SendOKResponse(response);
>>>>>>> 82b8c66d
}

/**
 * Set the volume of the specified source.
 *
 * @param {String} `source` Source name.
 * @param {double} `volume` Desired volume. Must be between `0.0` and `1.0`.
 *
 * @api requests
 * @name SetVolume
 * @category sources
 * @since 4.0.0
 */
<<<<<<< HEAD
 void WSRequestHandler::HandleSetVolume(WSRequestHandler* req) {
	if (!req->hasField("source") ||
		!req->hasField("volume"))
=======
 void WSRequestHandler::HandleSetVolume(WSRequestHandler* req)
 {
	if (!req->hasField("source") || !req->hasField("volume"))
>>>>>>> 82b8c66d
	{
		req->SendErrorResponse("missing request parameters");
		return;
	}

	QString sourceName = obs_data_get_string(req->data, "source");
	float sourceVolume = obs_data_get_double(req->data, "volume");

<<<<<<< HEAD
	if (sourceName.isEmpty() ||
		sourceVolume < 0.0 || sourceVolume > 1.0) {
=======
	if (sourceName.isEmpty() || sourceVolume < 0.0 || sourceVolume > 1.0) {
>>>>>>> 82b8c66d
		req->SendErrorResponse("invalid request parameters");
		return;
	}

	OBSSourceAutoRelease source = obs_get_source_by_name(sourceName.toUtf8());
	if (!source) {
		req->SendErrorResponse("specified source doesn't exist");
		return;
	}

	obs_source_set_volume(source, sourceVolume);
	req->SendOKResponse();
}

/**
* Get the mute status of a specified source.
*
* @param {String} `source` Source name.
*
* @return {String} `name` Source name.
* @return {boolean} `muted` Mute status of the source.
*
* @api requests
* @name GetMute
* @category sources
* @since 4.0.0
*/
<<<<<<< HEAD
void WSRequestHandler::HandleGetMute(WSRequestHandler* req) {
=======
void WSRequestHandler::HandleGetMute(WSRequestHandler* req)
{
>>>>>>> 82b8c66d
	if (!req->hasField("source")) {
		req->SendErrorResponse("missing request parameters");
		return;
	}

	QString sourceName = obs_data_get_string(req->data, "source");
	if (sourceName.isEmpty()) {
		req->SendErrorResponse("invalid request parameters");
		return;
	}

	OBSSourceAutoRelease source = obs_get_source_by_name(sourceName.toUtf8());
	if (!source) {
		req->SendErrorResponse("specified source doesn't exist");
		return;
	}

	OBSDataAutoRelease response = obs_data_create();
	obs_data_set_string(response, "name", obs_source_get_name(source));
	obs_data_set_bool(response, "muted", obs_source_muted(source));

	req->SendOKResponse(response);
}

/**
 * Sets the mute status of a specified source.
 *
 * @param {String} `source` Source name.
 * @param {boolean} `mute` Desired mute status.
 *
 * @api requests
 * @name SetMute
 * @category sources
 * @since 4.0.0
 */
<<<<<<< HEAD
void WSRequestHandler::HandleSetMute(WSRequestHandler* req) {
	if (!req->hasField("source") ||
		!req->hasField("mute")) {
=======
void WSRequestHandler::HandleSetMute(WSRequestHandler* req)
{
	if (!req->hasField("source") || !req->hasField("mute")) {
>>>>>>> 82b8c66d
		req->SendErrorResponse("missing request parameters");
		return;
	}

	QString sourceName = obs_data_get_string(req->data, "source");
	bool mute = obs_data_get_bool(req->data, "mute");

	if (sourceName.isEmpty()) {
		req->SendErrorResponse("invalid request parameters");
		return;
	}

	OBSSourceAutoRelease source = obs_get_source_by_name(sourceName.toUtf8());
	if (!source) {
		req->SendErrorResponse("specified source doesn't exist");
		return;
	}

	obs_source_set_muted(source, mute);
	req->SendOKResponse();
}

/**
* Inverts the mute status of a specified source.
*
* @param {String} `source` Source name.
*
* @api requests
* @name ToggleMute
* @category sources
* @since 4.0.0
*/
<<<<<<< HEAD
void WSRequestHandler::HandleToggleMute(WSRequestHandler* req) {
=======
void WSRequestHandler::HandleToggleMute(WSRequestHandler* req)
{
>>>>>>> 82b8c66d
	if (!req->hasField("source")) {
		req->SendErrorResponse("missing request parameters");
		return;
	}

	QString sourceName = obs_data_get_string(req->data, "source");
	if (sourceName.isEmpty()) {
		req->SendErrorResponse("invalid request parameters");
		return;
	}

	OBSSourceAutoRelease source = obs_get_source_by_name(sourceName.toUtf8());
	if (!source) {
		req->SendErrorResponse("invalid request parameters");
		return;
	}

	obs_source_set_muted(source, !obs_source_muted(source));
	req->SendOKResponse();
}

/**
 * Set the audio sync offset of a specified source.
 *
 * @param {String} `source` Source name.
 * @param {int} `offset` The desired audio sync offset (in nanoseconds).
 *
 * @api requests
 * @name SetSyncOffset
 * @category sources
 * @since 4.2.0
 */
<<<<<<< HEAD
void WSRequestHandler::HandleSetSyncOffset(WSRequestHandler* req) {
=======
void WSRequestHandler::HandleSetSyncOffset(WSRequestHandler* req)
{
>>>>>>> 82b8c66d
	if (!req->hasField("source") || !req->hasField("offset")) {
		req->SendErrorResponse("missing request parameters");
		return;
	}

	QString sourceName = obs_data_get_string(req->data, "source");
	int64_t sourceSyncOffset = (int64_t)obs_data_get_int(req->data, "offset");

	if (sourceName.isEmpty() || sourceSyncOffset < 0) {
		req->SendErrorResponse("invalid request parameters");
		return;
	}

	OBSSourceAutoRelease source = obs_get_source_by_name(sourceName.toUtf8());
	if (!source) {
		req->SendErrorResponse("specified source doesn't exist");
		return;
	}

	obs_source_set_sync_offset(source, sourceSyncOffset);
	req->SendOKResponse();
}

/**
 * Get the audio sync offset of a specified source.
 *
 * @param {String} `source` Source name.
 *
 * @return {String} `name` Source name.
 * @return {int} `offset` The audio sync offset (in nanoseconds).
 *
 * @api requests
 * @name GetSyncOffset
 * @category sources
 * @since 4.2.0
 */
<<<<<<< HEAD
void WSRequestHandler::HandleGetSyncOffset(WSRequestHandler* req) {
=======
void WSRequestHandler::HandleGetSyncOffset(WSRequestHandler* req)
{
>>>>>>> 82b8c66d
	if (!req->hasField("source")) {
		req->SendErrorResponse("missing request parameters");
		return;
	}

	QString sourceName = obs_data_get_string(req->data, "source");
<<<<<<< HEAD
	if (!sourceName.isEmpty()) {
		OBSSourceAutoRelease source = obs_get_source_by_name(sourceName.toUtf8());

		OBSDataAutoRelease response = obs_data_create();
		obs_data_set_string(response, "name", sourceName.toUtf8());
		obs_data_set_int(response, "offset", obs_source_get_sync_offset(source));

		req->SendOKResponse(response);
	} else {
		req->SendErrorResponse("invalid request parameters");
	}
=======
	if (sourceName.isEmpty()) {
		req->SendErrorResponse("invalid request parameters");
		return;
	}

	OBSSourceAutoRelease source = obs_get_source_by_name(sourceName.toUtf8());
	if (!source) {
		req->SendErrorResponse("specified source doesn't exist");
		return;
	}

	OBSDataAutoRelease response = obs_data_create();
	obs_data_set_string(response, "name", obs_source_get_name(source));
	obs_data_set_int(response, "offset", obs_source_get_sync_offset(source));

	req->SendOKResponse(response);
>>>>>>> 82b8c66d
}

/**
* Get settings of the specified source
*
* @param {String} `sourceName` Source name.
* @param {String (optional)} `sourceType` Type of the specified source. Useful for type-checking if you expect a specific settings schema.
*
* @return {String} `sourceName` Source name
* @return {String} `sourceType` Type of the specified source
* @return {Object} `sourceSettings` Source settings (varies between source types, may require some probing around).
*
* @api requests
* @name GetSourceSettings
* @category sources
* @since 4.3.0
*/
<<<<<<< HEAD
void WSRequestHandler::HandleGetSourceSettings(WSRequestHandler* req) {
=======
void WSRequestHandler::HandleGetSourceSettings(WSRequestHandler* req)
{
>>>>>>> 82b8c66d
	if (!req->hasField("sourceName")) {
		req->SendErrorResponse("missing request parameters");
		return;
	}

	const char* sourceName = obs_data_get_string(req->data, "sourceName");
	OBSSourceAutoRelease source = obs_get_source_by_name(sourceName);
	if (!source) {
		req->SendErrorResponse("specified source doesn't exist");
		return;
	}

	if (req->hasField("sourceType")) {
		QString actualSourceType = obs_source_get_id(source);
		QString requestedType = obs_data_get_string(req->data, "sourceType");

		if (actualSourceType != requestedType) {
			req->SendErrorResponse("specified source exists but is not of expected type");
			return;
		}
	}

	OBSDataAutoRelease sourceSettings = obs_source_get_settings(source);

	OBSDataAutoRelease response = obs_data_create();
	obs_data_set_string(response, "sourceName", obs_source_get_name(source));
	obs_data_set_string(response, "sourceType", obs_source_get_id(source));
	obs_data_set_obj(response, "sourceSettings", sourceSettings);
<<<<<<< HEAD
=======

>>>>>>> 82b8c66d
	req->SendOKResponse(response);
}

/**
* Set settings of the specified source.
*
* @param {String} `sourceName` Source name.
* @param {String (optional)} `sourceType` Type of the specified source. Useful for type-checking to avoid settings a set of settings incompatible with the actual source's type.
* @param {Object} `sourceSettings` Source settings (varies between source types, may require some probing around).
*
* @return {String} `sourceName` Source name
* @return {String} `sourceType` Type of the specified source
* @return {Object} `sourceSettings` Updated source settings
*
* @api requests
* @name SetSourceSettings
* @category sources
* @since 4.3.0
*/
<<<<<<< HEAD
void WSRequestHandler::HandleSetSourceSettings(WSRequestHandler* req) {
=======
void WSRequestHandler::HandleSetSourceSettings(WSRequestHandler* req)
{
>>>>>>> 82b8c66d
	if (!req->hasField("sourceName") || !req->hasField("sourceSettings")) {
		req->SendErrorResponse("missing request parameters");
		return;
	}

	const char* sourceName = obs_data_get_string(req->data, "sourceName");
	OBSSourceAutoRelease source = obs_get_source_by_name(sourceName);
	if (!source) {
		req->SendErrorResponse("specified source doesn't exist");
		return;
	}

	if (req->hasField("sourceType")) {
		QString actualSourceType = obs_source_get_id(source);
		QString requestedType = obs_data_get_string(req->data, "sourceType");

		if (actualSourceType != requestedType) {
			req->SendErrorResponse("specified source exists but is not of expected type");
			return;
		}
	}

	OBSDataAutoRelease currentSettings = obs_source_get_settings(source);
	OBSDataAutoRelease newSettings = obs_data_get_obj(req->data, "sourceSettings");

	OBSDataAutoRelease sourceSettings = obs_data_create();
	obs_data_apply(sourceSettings, currentSettings);
	obs_data_apply(sourceSettings, newSettings);

	obs_source_update(source, sourceSettings);
	obs_source_update_properties(source);

	OBSDataAutoRelease response = obs_data_create();
	obs_data_set_string(response, "sourceName", obs_source_get_name(source));
	obs_data_set_string(response, "sourceType", obs_source_get_id(source));
	obs_data_set_obj(response, "sourceSettings", sourceSettings);
<<<<<<< HEAD
=======

>>>>>>> 82b8c66d
	req->SendOKResponse(response);
}

/**
 * Get the current properties of a Text GDI Plus source.
 *
 * @param {String} `source` Source name.
 *
 * @return {String} `source` Source name.
 * @return {String} `align` Text Alignment ("left", "center", "right").
 * @return {int} `bk-color` Background color.
 * @return {int} `bk-opacity` Background opacity (0-100).
 * @return {boolean} `chatlog` Chat log.
 * @return {int} `chatlog_lines` Chat log lines.
 * @return {int} `color` Text color.
 * @return {boolean} `extents` Extents wrap.
 * @return {int} `extents_cx` Extents cx.
 * @return {int} `extents_cy` Extents cy.
 * @return {String} `file` File path name.
 * @return {boolean} `read_from_file` Read text from the specified file.
 * @return {Object} `font` Holds data for the font. Ex: `"font": { "face": "Arial", "flags": 0, "size": 150, "style": "" }`
 * @return {String} `font.face` Font face.
 * @return {int} `font.flags` Font text styling flag. `Bold=1, Italic=2, Bold Italic=3, Underline=5, Strikeout=8`
 * @return {int} `font.size` Font text size.
 * @return {String} `font.style` Font Style (unknown function).
 * @return {boolean} `gradient` Gradient enabled.
 * @return {int} `gradient_color` Gradient color.
 * @return {float} `gradient_dir` Gradient direction.
 * @return {int} `gradient_opacity` Gradient opacity (0-100).
 * @return {boolean} `outline` Outline.
 * @return {int} `outline_color` Outline color.
 * @return {int} `outline_size` Outline size.
 * @return {int} `outline_opacity` Outline opacity (0-100).
 * @return {String} `text` Text content to be displayed.
 * @return {String} `valign` Text vertical alignment ("top", "center", "bottom").
 * @return {boolean} `vertical` Vertical text enabled.
 *
 * @api requests
 * @name GetTextGDIPlusProperties
 * @category sources
 * @since 4.1.0
 */
<<<<<<< HEAD
 void WSRequestHandler::HandleGetTextGDIPlusProperties(WSRequestHandler* req) {
	// TODO: source settings are independent of any scene, so there's no need
	// to target a specific scene

	const char* itemName = obs_data_get_string(req->data, "source");
	if (!itemName) {
=======
 void WSRequestHandler::HandleGetTextGDIPlusProperties(WSRequestHandler* req)
 {
	const char* sourceName = obs_data_get_string(req->data, "source");
	if (!sourceName) {
>>>>>>> 82b8c66d
		req->SendErrorResponse("invalid request parameters");
		return;
	}

<<<<<<< HEAD
	const char* sceneName = obs_data_get_string(req->data, "scene-name");
	OBSSourceAutoRelease scene = Utils::GetSceneFromNameOrCurrent(sceneName);
	if (!scene) {
		req->SendErrorResponse("requested scene doesn't exist");
		return;
	}

	OBSSceneItemAutoRelease sceneItem = Utils::GetSceneItemFromName(scene, itemName);
	if (sceneItem) {
		OBSSource sceneItemSource = obs_sceneitem_get_source(sceneItem);
		const char* sceneItemSourceId = obs_source_get_id(sceneItemSource);

		if (strcmp(sceneItemSourceId, "text_gdiplus") == 0) {
			OBSDataAutoRelease response = obs_source_get_settings(sceneItemSource);
			obs_data_set_string(response, "source", itemName);
			obs_data_set_string(response, "scene-name", sceneName);
			obs_data_set_bool(response, "render",
				obs_sceneitem_visible(sceneItem));

			req->SendOKResponse(response);
		} else {
			req->SendErrorResponse("not text gdi plus source");
		}
	} else {
		req->SendErrorResponse("specified scene item doesn't exist");
	}
=======
	OBSSourceAutoRelease source = obs_get_source_by_name(sourceName);
	if (!source) {
		req->SendErrorResponse("specified source doesn't exist");
		return;
	}

	QString sourceId = obs_source_get_id(source);
	if (sourceId != "text_gdiplus") {
		req->SendErrorResponse("not a text gdi plus source");
		return;
	}

	OBSDataAutoRelease response = obs_source_get_settings(source);
	obs_data_set_string(response, "source", obs_source_get_name(source));

	req->SendOKResponse(response);
>>>>>>> 82b8c66d
}

/**
 * Set the current properties of a Text GDI Plus source.
 *
 * @param {String} `source` Name of the source.
 * @param {String (optional)} `align` Text Alignment ("left", "center", "right").
 * @param {int (optional)} `bk-color` Background color.
 * @param {int (optional)} `bk-opacity` Background opacity (0-100).
 * @param {boolean (optional)} `chatlog` Chat log.
 * @param {int (optional)} `chatlog_lines` Chat log lines.
 * @param {int (optional)} `color` Text color.
 * @param {boolean (optional)} `extents` Extents wrap.
 * @param {int (optional)} `extents_cx` Extents cx.
 * @param {int (optional)} `extents_cy` Extents cy.
 * @param {String (optional)} `file` File path name.
 * @param {boolean (optional)} `read_from_file` Read text from the specified file.
 * @param {Object (optional)} `font` Holds data for the font. Ex: `"font": { "face": "Arial", "flags": 0, "size": 150, "style": "" }`
 * @param {String (optional)} `font.face` Font face.
 * @param {int (optional)} `font.flags` Font text styling flag. `Bold=1, Italic=2, Bold Italic=3, Underline=5, Strikeout=8`
 * @param {int (optional)} `font.size` Font text size.
 * @param {String (optional)} `font.style` Font Style (unknown function).
 * @param {boolean (optional)} `gradient` Gradient enabled.
 * @param {int (optional)} `gradient_color` Gradient color.
 * @param {float (optional)} `gradient_dir` Gradient direction.
 * @param {int (optional)} `gradient_opacity` Gradient opacity (0-100).
 * @param {boolean (optional)} `outline` Outline.
 * @param {int (optional)} `outline_color` Outline color.
 * @param {int (optional)} `outline_size` Outline size.
 * @param {int (optional)} `outline_opacity` Outline opacity (0-100).
 * @param {String (optional)} `text` Text content to be displayed.
 * @param {String (optional)} `valign` Text vertical alignment ("top", "center", "bottom").
 * @param {boolean (optional)} `vertical` Vertical text enabled.
 * @param {boolean (optional)} `render` Visibility of the scene item.
 *
 * @api requests
 * @name SetTextGDIPlusProperties
 * @category sources
 * @since 4.1.0
 */
<<<<<<< HEAD
void WSRequestHandler::HandleSetTextGDIPlusProperties(WSRequestHandler* req) {
	// TODO: source settings are independent of any scene, so there's no need
	// to target a specific scene

=======
void WSRequestHandler::HandleSetTextGDIPlusProperties(WSRequestHandler* req)
{
>>>>>>> 82b8c66d
	if (!req->hasField("source")) {
		req->SendErrorResponse("missing request parameters");
		return;
	}

<<<<<<< HEAD
	const char* itemName = obs_data_get_string(req->data, "source");
	if (!itemName) {
=======
	const char* sourceName = obs_data_get_string(req->data, "source");
	if (!sourceName) {
>>>>>>> 82b8c66d
		req->SendErrorResponse("invalid request parameters");
		return;
	}

<<<<<<< HEAD
	const char* sceneName = obs_data_get_string(req->data, "scene-name");
	OBSSourceAutoRelease scene = Utils::GetSceneFromNameOrCurrent(sceneName);
	if (!scene) {
		req->SendErrorResponse("requested scene doesn't exist");
		return;
	}

	OBSSceneItemAutoRelease sceneItem = Utils::GetSceneItemFromName(scene, itemName);
	if (sceneItem) {
		OBSSource sceneItemSource = obs_sceneitem_get_source(sceneItem);
		const char* sceneItemSourceId = obs_source_get_id(sceneItemSource);

		if (strcmp(sceneItemSourceId, "text_gdiplus") == 0) {
			OBSDataAutoRelease settings = obs_source_get_settings(sceneItemSource);

			if (req->hasField("align")) {
				obs_data_set_string(settings, "align",
					obs_data_get_string(req->data, "align"));
			}

			if (req->hasField("bk_color")) {
				obs_data_set_int(settings, "bk_color",
					obs_data_get_int(req->data, "bk_color"));
			}

			if (req->hasField("bk-opacity")) {
				obs_data_set_int(settings, "bk_opacity",
					obs_data_get_int(req->data, "bk_opacity"));
			}

			if (req->hasField("chatlog")) {
				obs_data_set_bool(settings, "chatlog",
					obs_data_get_bool(req->data, "chatlog"));
			}

			if (req->hasField("chatlog_lines")) {
				obs_data_set_int(settings, "chatlog_lines",
					obs_data_get_int(req->data, "chatlog_lines"));
			}

			if (req->hasField("color")) {
				obs_data_set_int(settings, "color",
					obs_data_get_int(req->data, "color"));
			}

			if (req->hasField("extents")) {
				obs_data_set_bool(settings, "extents",
					obs_data_get_bool(req->data, "extents"));
			}

			if (req->hasField("extents_wrap")) {
				obs_data_set_bool(settings, "extents_wrap",
					obs_data_get_bool(req->data, "extents_wrap"));
			}

			if (req->hasField("extents_cx")) {
				obs_data_set_int(settings, "extents_cx",
					obs_data_get_int(req->data, "extents_cx"));
			}

			if (req->hasField("extents_cy")) {
				obs_data_set_int(settings, "extents_cy",
					obs_data_get_int(req->data, "extents_cy"));
			}

			if (req->hasField("file")) {
				obs_data_set_string(settings, "file",
					obs_data_get_string(req->data, "file"));
			}

			if (req->hasField("font")) {
				OBSDataAutoRelease font_obj = obs_data_get_obj(settings, "font");
				if (font_obj) {
					OBSDataAutoRelease req_font_obj = obs_data_get_obj(req->data, "font");

					if (obs_data_has_user_value(req_font_obj, "face")) {
						obs_data_set_string(font_obj, "face",
							obs_data_get_string(req_font_obj, "face"));
					}

					if (obs_data_has_user_value(req_font_obj, "flags")) {
						obs_data_set_int(font_obj, "flags",
							obs_data_get_int(req_font_obj, "flags"));
					}

					if (obs_data_has_user_value(req_font_obj, "size")) {
						obs_data_set_int(font_obj, "size",
							obs_data_get_int(req_font_obj, "size"));
					}

					if (obs_data_has_user_value(req_font_obj, "style")) {
						obs_data_set_string(font_obj, "style",
							obs_data_get_string(req_font_obj, "style"));
					}
				}
			}

			if (req->hasField("gradient")) {
				obs_data_set_bool(settings, "gradient",
					obs_data_get_bool(req->data, "gradient"));
			}

			if (req->hasField("gradient_color")) {
				obs_data_set_int(settings, "gradient_color",
					obs_data_get_int(req->data, "gradient_color"));
			}

			if (req->hasField("gradient_dir")) {
				obs_data_set_double(settings, "gradient_dir",
					obs_data_get_double(req->data, "gradient_dir"));
			}

			if (req->hasField("gradient_opacity")) {
				obs_data_set_int(settings, "gradient_opacity",
					obs_data_get_int(req->data, "gradient_opacity"));
			}

			if (req->hasField("outline")) {
				obs_data_set_bool(settings, "outline",
					obs_data_get_bool(req->data, "outline"));
			}

			if (req->hasField("outline_size")) {
				obs_data_set_int(settings, "outline_size",
					obs_data_get_int(req->data, "outline_size"));
			}

			if (req->hasField("outline_color")) {
				obs_data_set_int(settings, "outline_color",
					obs_data_get_int(req->data, "outline_color"));
			}

			if (req->hasField("outline_opacity")) {
				obs_data_set_int(settings, "outline_opacity",
					obs_data_get_int(req->data, "outline_opacity"));
			}

			if (req->hasField("read_from_file")) {
				obs_data_set_bool(settings, "read_from_file",
					obs_data_get_bool(req->data, "read_from_file"));
			}

			if (req->hasField("text")) {
				obs_data_set_string(settings, "text",
					obs_data_get_string(req->data, "text"));
			}

			if (req->hasField("valign")) {
				obs_data_set_string(settings, "valign",
					obs_data_get_string(req->data, "valign"));
			}

			if (req->hasField("vertical")) {
				obs_data_set_bool(settings, "vertical",
					obs_data_get_bool(req->data, "vertical"));
			}

			obs_source_update(sceneItemSource, settings);

			if (req->hasField("render")) {
				obs_sceneitem_set_visible(sceneItem,
					obs_data_get_bool(req->data, "render"));
			}

			req->SendOKResponse();
		} else {
			req->SendErrorResponse("not text gdi plus source");
		}
	} else {
		req->SendErrorResponse("specified scene item doesn't exist");
	}
=======
	OBSSourceAutoRelease source = obs_get_source_by_name(sourceName);
	if (!source) {
		req->SendErrorResponse("specified source doesn't exist");
		return;
	}

	QString sourceId = obs_source_get_id(source);
	if (sourceId != "text_gdiplus") {
		req->SendErrorResponse("not a text gdi plus source");
		return;
	}

	OBSDataAutoRelease settings = obs_source_get_settings(source);

	if (req->hasField("align")) {
		obs_data_set_string(settings, "align", obs_data_get_string(req->data, "align"));
	}

	if (req->hasField("bk_color")) {
		obs_data_set_int(settings, "bk_color", obs_data_get_int(req->data, "bk_color"));
	}

	if (req->hasField("bk-opacity")) {
		obs_data_set_int(settings, "bk_opacity", obs_data_get_int(req->data, "bk_opacity"));
	}

	if (req->hasField("chatlog")) {
		obs_data_set_bool(settings, "chatlog", obs_data_get_bool(req->data, "chatlog"));
	}

	if (req->hasField("chatlog_lines")) {
		obs_data_set_int(settings, "chatlog_lines", obs_data_get_int(req->data, "chatlog_lines"));
	}

	if (req->hasField("color")) {
		obs_data_set_int(settings, "color", obs_data_get_int(req->data, "color"));
	}

	if (req->hasField("extents")) {
		obs_data_set_bool(settings, "extents", obs_data_get_bool(req->data, "extents"));
	}

	if (req->hasField("extents_wrap")) {
		obs_data_set_bool(settings, "extents_wrap", obs_data_get_bool(req->data, "extents_wrap"));
	}

	if (req->hasField("extents_cx")) {
		obs_data_set_int(settings, "extents_cx", obs_data_get_int(req->data, "extents_cx"));
	}

	if (req->hasField("extents_cy")) {
		obs_data_set_int(settings, "extents_cy", obs_data_get_int(req->data, "extents_cy"));
	}

	if (req->hasField("file")) {
		obs_data_set_string(settings, "file", obs_data_get_string(req->data, "file"));
	}

	if (req->hasField("font")) {
		OBSDataAutoRelease font_obj = obs_data_get_obj(settings, "font");
		if (font_obj) {
			OBSDataAutoRelease req_font_obj = obs_data_get_obj(req->data, "font");

			if (obs_data_has_user_value(req_font_obj, "face")) {
				obs_data_set_string(font_obj, "face", obs_data_get_string(req_font_obj, "face"));
			}

			if (obs_data_has_user_value(req_font_obj, "flags")) {
				obs_data_set_int(font_obj, "flags", obs_data_get_int(req_font_obj, "flags"));
			}

			if (obs_data_has_user_value(req_font_obj, "size")) {
				obs_data_set_int(font_obj, "size", obs_data_get_int(req_font_obj, "size"));
			}

			if (obs_data_has_user_value(req_font_obj, "style")) {
				obs_data_set_string(font_obj, "style", obs_data_get_string(req_font_obj, "style"));
			}
		}
	}

	if (req->hasField("gradient")) {
		obs_data_set_bool(settings, "gradient", obs_data_get_bool(req->data, "gradient"));
	}

	if (req->hasField("gradient_color")) {
		obs_data_set_int(settings, "gradient_color", obs_data_get_int(req->data, "gradient_color"));
	}

	if (req->hasField("gradient_dir")) {
		obs_data_set_double(settings, "gradient_dir", obs_data_get_double(req->data, "gradient_dir"));
	}

	if (req->hasField("gradient_opacity")) {
		obs_data_set_int(settings, "gradient_opacity", obs_data_get_int(req->data, "gradient_opacity"));
	}

	if (req->hasField("outline")) {
		obs_data_set_bool(settings, "outline", obs_data_get_bool(req->data, "outline"));
	}

	if (req->hasField("outline_size")) {
		obs_data_set_int(settings, "outline_size", obs_data_get_int(req->data, "outline_size"));
	}

	if (req->hasField("outline_color")) {
		obs_data_set_int(settings, "outline_color", obs_data_get_int(req->data, "outline_color"));
	}

	if (req->hasField("outline_opacity")) {
		obs_data_set_int(settings, "outline_opacity", obs_data_get_int(req->data, "outline_opacity"));
	}

	if (req->hasField("read_from_file")) {
		obs_data_set_bool(settings, "read_from_file", obs_data_get_bool(req->data, "read_from_file"));
	}

	if (req->hasField("text")) {
		obs_data_set_string(settings, "text", obs_data_get_string(req->data, "text"));
	}

	if (req->hasField("valign")) {
		obs_data_set_string(settings, "valign", obs_data_get_string(req->data, "valign"));
	}

	if (req->hasField("vertical")) {
		obs_data_set_bool(settings, "vertical", obs_data_get_bool(req->data, "vertical"));
	}

	obs_source_update(source, settings);

	req->SendOKResponse();
>>>>>>> 82b8c66d
}

/**
 * Get the current properties of a Text Freetype 2 source.
 *
<<<<<<< HEAD
 * @param {String (optional)} `scene-name` Name of the scene to retrieve. Defaults to the current scene.
 * @param {String} `source` Name of the source.
 *
=======
 * @param {String} `source` Source name.
 *
 * @return {String} `source` Source name
>>>>>>> 82b8c66d
 * @return {int} `color1` Gradient top color.
 * @return {int} `color2` Gradient bottom color.
 * @return {int} `custom_width` Custom width (0 to disable).
 * @return {boolean} `drop_shadow` Drop shadow.
 * @return {Object} `font` Holds data for the font. Ex: `"font": { "face": "Arial", "flags": 0, "size": 150, "style": "" }`
 * @return {String} `font.face` Font face.
 * @return {int} `font.flags` Font text styling flag. `Bold=1, Italic=2, Bold Italic=3, Underline=5, Strikeout=8`
 * @return {int} `font.size` Font text size.
 * @return {String} `font.style` Font Style (unknown function).
 * @return {boolean} `from_file` Read text from the specified file.
 * @return {boolean} `log_mode` Chat log.
 * @return {boolean} `outline` Outline.
 * @return {String} `text` Text content to be displayed.
 * @return {String} `text_file` File path.
 * @return {boolean} `word_wrap` Word wrap.
<<<<<<< HEAD
 * @return {boolean} `render` Visibility of the scene item.
=======
>>>>>>> 82b8c66d
 *
 * @api requests
 * @name GetTextFreetype2Properties
 * @category sources
<<<<<<< HEAD
 * @since 4.x.x
 */
 void WSRequestHandler::HandleGetTextFreetype2Properties(WSRequestHandler* req) {
	// TODO: source settings are independent of any scene, so there's no need
	// to target a specific scene

	const char* itemName = obs_data_get_string(req->data, "source");
	if (!itemName) {
=======
 * @since 4.5.0
 */
void WSRequestHandler::HandleGetTextFreetype2Properties(WSRequestHandler* req)
{
	const char* sourceName = obs_data_get_string(req->data, "source");
	if (!sourceName) {
>>>>>>> 82b8c66d
		req->SendErrorResponse("invalid request parameters");
		return;
	}

<<<<<<< HEAD
	const char* sceneName = obs_data_get_string(req->data, "scene-name");
	OBSSourceAutoRelease scene = Utils::GetSceneFromNameOrCurrent(sceneName);
	if (!scene) {
		req->SendErrorResponse("requested scene doesn't exist");
		return;
	}

	OBSSceneItemAutoRelease sceneItem = Utils::GetSceneItemFromName(scene, itemName);
	if (sceneItem) {
		OBSSource sceneItemSource = obs_sceneitem_get_source(sceneItem);
		const char* sceneItemSourceId = obs_source_get_id(sceneItemSource);

		if (strcmp(sceneItemSourceId, "text_ft2_source") == 0) {
			OBSDataAutoRelease response = obs_source_get_settings(sceneItemSource);
			obs_data_set_string(response, "source", itemName);
			obs_data_set_string(response, "scene-name", sceneName);
			obs_data_set_bool(response, "render",
				obs_sceneitem_visible(sceneItem));

			req->SendOKResponse(response);
		} else {
			req->SendErrorResponse("not freetype 2 source");
		}
	} else {
		req->SendErrorResponse("specified scene item doesn't exist");
	}
=======
	OBSSourceAutoRelease source = obs_get_source_by_name(sourceName);
	if (!source) {
		req->SendErrorResponse("specified source doesn't exist");
		return;
	}

	QString sourceId = obs_source_get_id(source);
	if (sourceId != "text_ft2_source") {
		req->SendErrorResponse("not a freetype 2 source");
		return;
	}

	OBSDataAutoRelease response = obs_source_get_settings(source);
	obs_data_set_string(response, "source", sourceName);

	req->SendOKResponse(response);
>>>>>>> 82b8c66d
}

/**
 * Set the current properties of a Text Freetype 2 source.
 *
<<<<<<< HEAD
 * @param {String (optional)} `scene-name` Name of the scene to retrieve. Defaults to the current scene.
 * @param {String} `source` Name of the source.
=======
 * @param {String} `source` Source name.
>>>>>>> 82b8c66d
 * @param {int (optional)} `color1` Gradient top color.
 * @param {int (optional)} `color2` Gradient bottom color.
 * @param {int (optional)} `custom_width` Custom width (0 to disable).
 * @param {boolean (optional)} `drop_shadow` Drop shadow.
 * @param {Object (optional)} `font` Holds data for the font. Ex: `"font": { "face": "Arial", "flags": 0, "size": 150, "style": "" }`
 * @param {String (optional)} `font.face` Font face.
 * @param {int (optional)} `font.flags` Font text styling flag. `Bold=1, Italic=2, Bold Italic=3, Underline=5, Strikeout=8`
 * @param {int (optional)} `font.size` Font text size.
 * @param {String (optional)} `font.style` Font Style (unknown function).
 * @param {boolean (optional)} `from_file` Read text from the specified file.
 * @param {boolean (optional)} `log_mode` Chat log.
 * @param {boolean (optional)} `outline` Outline.
 * @param {String (optional)} `text` Text content to be displayed.
 * @param {String (optional)} `text_file` File path.
 * @param {boolean (optional)} `word_wrap` Word wrap.
<<<<<<< HEAD
 * @param {boolean (optional)} `render` Visibility of the scene item.
=======
>>>>>>> 82b8c66d
 *
 * @api requests
 * @name SetTextFreetype2Properties
 * @category sources
<<<<<<< HEAD
 * @since 4.x.x
 */
void WSRequestHandler::HandleSetTextFreetype2Properties(WSRequestHandler* req) {
	// TODO: source settings are independent of any scene, so there's no need
	// to target a specific scene

	if (!req->hasField("source")) {
		req->SendErrorResponse("missing request parameters");
		return;
	}

	const char* itemName = obs_data_get_string(req->data, "source");
	if (!itemName) {
		req->SendErrorResponse("invalid request parameters");
		return;
	}

	const char* sceneName = obs_data_get_string(req->data, "scene-name");
	OBSSourceAutoRelease scene = Utils::GetSceneFromNameOrCurrent(sceneName);
	if (!scene) {
		req->SendErrorResponse("requested scene doesn't exist");
		return;
	}

	OBSSceneItemAutoRelease sceneItem = Utils::GetSceneItemFromName(scene, itemName);
	if (sceneItem) {
		OBSSource sceneItemSource = obs_sceneitem_get_source(sceneItem);
		const char* sceneItemSourceId = obs_source_get_id(sceneItemSource);

		if (strcmp(sceneItemSourceId, "text_ft2_source") == 0) {
			OBSDataAutoRelease settings = obs_source_get_settings(sceneItemSource);

			if (req->hasField("color1")) {
				obs_data_set_int(settings, "color1",
					obs_data_get_int(req->data, "color1"));
			}

			if (req->hasField("color2")) {
				obs_data_set_int(settings, "color2",
					obs_data_get_int(req->data, "color2"));
			}

			if (req->hasField("custom_width")) {
				obs_data_set_int(settings, "custom_width",
					obs_data_get_int(req->data, "custom_width"));
			}

			if (req->hasField("drop_shadow")) {
				obs_data_set_bool(settings, "drop_shadow",
					obs_data_get_bool(req->data, "drop_shadow"));
			}

			if (req->hasField("font")) {
				OBSDataAutoRelease font_obj = obs_data_get_obj(settings, "font");
				if (font_obj) {
					OBSDataAutoRelease req_font_obj = obs_data_get_obj(req->data, "font");

					if (obs_data_has_user_value(req_font_obj, "face")) {
						obs_data_set_string(font_obj, "face",
							obs_data_get_string(req_font_obj, "face"));
					}

					if (obs_data_has_user_value(req_font_obj, "flags")) {
						obs_data_set_int(font_obj, "flags",
							obs_data_get_int(req_font_obj, "flags"));
					}

					if (obs_data_has_user_value(req_font_obj, "size")) {
						obs_data_set_int(font_obj, "size",
							obs_data_get_int(req_font_obj, "size"));
					}

					if (obs_data_has_user_value(req_font_obj, "style")) {
						obs_data_set_string(font_obj, "style",
							obs_data_get_string(req_font_obj, "style"));
					}
				}
			}

			if (req->hasField("from_file")) {
				obs_data_set_bool(settings, "from_file",
					obs_data_get_bool(req->data, "from_file"));
			}

			if (req->hasField("log_mode")) {
				obs_data_set_bool(settings, "log_mode",
					obs_data_get_bool(req->data, "log_mode"));
			}

			if (req->hasField("outline")) {
				obs_data_set_bool(settings, "outline",
					obs_data_get_bool(req->data, "outline"));
			}

			if (req->hasField("text")) {
				obs_data_set_string(settings, "text",
					obs_data_get_string(req->data, "text"));
			}

			if (req->hasField("text_file")) {
				obs_data_set_string(settings, "text_file",
					obs_data_get_string(req->data, "text_file"));
			}

			if (req->hasField("word_wrap")) {
				obs_data_set_bool(settings, "word_wrap",
					obs_data_get_bool(req->data, "word_wrap"));
			}

			obs_source_update(sceneItemSource, settings);

			if (req->hasField("render")) {
				obs_sceneitem_set_visible(sceneItem,
					obs_data_get_bool(req->data, "render"));
			}

			req->SendOKResponse();
		} else {
			req->SendErrorResponse("not text freetype 2 source");
		}
	} else {
		req->SendErrorResponse("specified scene item doesn't exist");
	}
=======
 * @since 4.5.0
 */
void WSRequestHandler::HandleSetTextFreetype2Properties(WSRequestHandler* req)
{
    const char* sourceName = obs_data_get_string(req->data, "source");
    if (!sourceName) {
        req->SendErrorResponse("invalid request parameters");
        return;
    }

	OBSSourceAutoRelease source = obs_get_source_by_name(sourceName);
	if (!source) {
		req->SendErrorResponse("specified source doesn't exist");
		return;
	}

	QString sourceId = obs_source_get_id(source);
	if (sourceId != "text_ft2_source") {
		req->SendErrorResponse("not text freetype 2 source");
		return;
	}

	OBSDataAutoRelease settings = obs_source_get_settings(source);

	if (req->hasField("color1")) {
		obs_data_set_int(settings, "color1", obs_data_get_int(req->data, "color1"));
	}

	if (req->hasField("color2")) {
		obs_data_set_int(settings, "color2", obs_data_get_int(req->data, "color2"));
	}

	if (req->hasField("custom_width")) {
		obs_data_set_int(settings, "custom_width", obs_data_get_int(req->data, "custom_width"));
	}

	if (req->hasField("drop_shadow")) {
		obs_data_set_bool(settings, "drop_shadow", obs_data_get_bool(req->data, "drop_shadow"));
	}

	if (req->hasField("font")) {
		OBSDataAutoRelease font_obj = obs_data_get_obj(settings, "font");
		if (font_obj) {
			OBSDataAutoRelease req_font_obj = obs_data_get_obj(req->data, "font");

			if (obs_data_has_user_value(req_font_obj, "face")) {
				obs_data_set_string(font_obj, "face", obs_data_get_string(req_font_obj, "face"));
			}

			if (obs_data_has_user_value(req_font_obj, "flags")) {
				obs_data_set_int(font_obj, "flags", obs_data_get_int(req_font_obj, "flags"));
			}

			if (obs_data_has_user_value(req_font_obj, "size")) {
				obs_data_set_int(font_obj, "size", obs_data_get_int(req_font_obj, "size"));
			}

			if (obs_data_has_user_value(req_font_obj, "style")) {
				obs_data_set_string(font_obj, "style", obs_data_get_string(req_font_obj, "style"));
			}
		}
	}

	if (req->hasField("from_file")) {
		obs_data_set_bool(settings, "from_file", obs_data_get_bool(req->data, "from_file"));
	}

	if (req->hasField("log_mode")) {
		obs_data_set_bool(settings, "log_mode", obs_data_get_bool(req->data, "log_mode"));
	}

	if (req->hasField("outline")) {
		obs_data_set_bool(settings, "outline", obs_data_get_bool(req->data, "outline"));
	}

	if (req->hasField("text")) {
		obs_data_set_string(settings, "text", obs_data_get_string(req->data, "text"));
	}

	if (req->hasField("text_file")) {
		obs_data_set_string(settings, "text_file", obs_data_get_string(req->data, "text_file"));
	}

	if (req->hasField("word_wrap")) {
		obs_data_set_bool(settings, "word_wrap", obs_data_get_bool(req->data, "word_wrap"));
	}

	obs_source_update(source, settings);

	req->SendOKResponse();
>>>>>>> 82b8c66d
}

/**
 * Get current properties for a Browser Source.
 *
 * @param {String} `source` Source name.
 *
 * @return {String} `source` Source name.
 * @return {boolean} `is_local_file` Indicates that a local file is in use.
 * @return {String} `local_file` file path.
 * @return {String} `url` Url.
 * @return {String} `css` CSS to inject.
 * @return {int} `width` Width.
 * @return {int} `height` Height.
 * @return {int} `fps` Framerate.
 * @return {boolean} `shutdown` Indicates whether the source should be shutdown when not visible.
 *
 * @api requests
 * @name GetBrowserSourceProperties
 * @category sources
 * @since 4.1.0
 */
<<<<<<< HEAD
void WSRequestHandler::HandleGetBrowserSourceProperties(WSRequestHandler* req) {
	// TODO: source settings are independent of any scene, so there's no need
	// to target a specific scene

	const char* itemName = obs_data_get_string(req->data, "source");
	if (!itemName) {
=======
void WSRequestHandler::HandleGetBrowserSourceProperties(WSRequestHandler* req)
{
	const char* sourceName = obs_data_get_string(req->data, "source");
	if (!sourceName) {
>>>>>>> 82b8c66d
		req->SendErrorResponse("invalid request parameters");
		return;
	}

<<<<<<< HEAD
	const char* sceneName = obs_data_get_string(req->data, "scene-name");
	OBSSourceAutoRelease scene = Utils::GetSceneFromNameOrCurrent(sceneName);
	if (!scene) {
		req->SendErrorResponse("requested scene doesn't exist");
		return;
	}

	OBSSceneItemAutoRelease sceneItem = Utils::GetSceneItemFromName(scene, itemName);
	if (sceneItem) {
		OBSSource sceneItemSource = obs_sceneitem_get_source(sceneItem);
		const char* sceneItemSourceId = obs_source_get_id(sceneItemSource);

		if (strcmp(sceneItemSourceId, "browser_source") == 0) {
			OBSDataAutoRelease response = obs_source_get_settings(sceneItemSource);
			obs_data_set_string(response, "source", itemName);
			obs_data_set_string(response, "scene-name", sceneName);
			obs_data_set_bool(response, "render",
				obs_sceneitem_visible(sceneItem));

			req->SendOKResponse(response);
		} else {
			req->SendErrorResponse("not browser source");
		}
	} else {
		req->SendErrorResponse("specified scene item doesn't exist");
	}
=======
	OBSSourceAutoRelease source = obs_get_source_by_name(sourceName);
	if (!source) {
		req->SendErrorResponse("specified source doesn't exist");
		return;
	}

	QString sourceId = obs_source_get_id(source);
	if (sourceId != "browser_source") {
		req->SendErrorResponse("not a browser source");
		return;
	}

	OBSDataAutoRelease response = obs_source_get_settings(source);
	obs_data_set_string(response, "source", obs_source_get_name(source));

	req->SendOKResponse(response);
>>>>>>> 82b8c66d
}

/**
 * Set current properties for a Browser Source.
 *
 * @param {String} `source` Name of the source.
 * @param {boolean (optional)} `is_local_file` Indicates that a local file is in use.
 * @param {String (optional)} `local_file` file path.
 * @param {String (optional)} `url` Url.
 * @param {String (optional)} `css` CSS to inject.
 * @param {int (optional)} `width` Width.
 * @param {int (optional)} `height` Height.
 * @param {int (optional)} `fps` Framerate.
 * @param {boolean (optional)} `shutdown` Indicates whether the source should be shutdown when not visible.
 * @param {boolean (optional)} `render` Visibility of the scene item.
 *
 * @api requests
 * @name SetBrowserSourceProperties
 * @category sources
 * @since 4.1.0
 */
<<<<<<< HEAD
void WSRequestHandler::HandleSetBrowserSourceProperties(WSRequestHandler* req) {
	// TODO: source settings are independent of any scene, so there's no need
	// to target a specific scene

=======
void WSRequestHandler::HandleSetBrowserSourceProperties(WSRequestHandler* req)
{
>>>>>>> 82b8c66d
	if (!req->hasField("source")) {
		req->SendErrorResponse("missing request parameters");
		return;
	}

<<<<<<< HEAD
	const char* itemName = obs_data_get_string(req->data, "source");
	if (!itemName) {
=======
	const char* sourceName = obs_data_get_string(req->data, "source");
	if (!sourceName) {
>>>>>>> 82b8c66d
		req->SendErrorResponse("invalid request parameters");
		return;
	}

<<<<<<< HEAD
	const char* sceneName = obs_data_get_string(req->data, "scene-name");
	OBSSourceAutoRelease scene = Utils::GetSceneFromNameOrCurrent(sceneName);
	if (!scene) {
		req->SendErrorResponse("requested scene doesn't exist");
		return;
	}

	OBSSceneItemAutoRelease sceneItem = Utils::GetSceneItemFromName(scene, itemName);
	if (sceneItem) {
		OBSSource sceneItemSource = obs_sceneitem_get_source(sceneItem);
		const char* sceneItemSourceId = obs_source_get_id(sceneItemSource);

		if (strcmp(sceneItemSourceId, "browser_source") == 0) {
			OBSDataAutoRelease settings = obs_source_get_settings(sceneItemSource);

			if (req->hasField("restart_when_active")) {
				obs_data_set_bool(settings, "restart_when_active",
					obs_data_get_bool(req->data, "restart_when_active"));
			}

			if (req->hasField("shutdown")) {
				obs_data_set_bool(settings, "shutdown",
					obs_data_get_bool(req->data, "shutdown"));
			}

			if (req->hasField("is_local_file")) {
				obs_data_set_bool(settings, "is_local_file",
					obs_data_get_bool(req->data, "is_local_file"));
			}

			if (req->hasField("local_file")) {
				obs_data_set_string(settings, "local_file",
					obs_data_get_string(req->data, "local_file"));
			}

			if (req->hasField("url")) {
				obs_data_set_string(settings, "url",
					obs_data_get_string(req->data, "url"));
			}

			if (req->hasField("css")) {
				obs_data_set_string(settings, "css",
					obs_data_get_string(req->data, "css"));
			}

			if (req->hasField("width")) {
				obs_data_set_int(settings, "width",
					obs_data_get_int(req->data, "width"));
			}

			if (req->hasField("height")) {
				obs_data_set_int(settings, "height",
					obs_data_get_int(req->data, "height"));
			}

			if (req->hasField("fps")) {
				obs_data_set_int(settings, "fps",
					obs_data_get_int(req->data, "fps"));
			}

			obs_source_update(sceneItemSource, settings);

			if (req->hasField("render")) {
				obs_sceneitem_set_visible(sceneItem,
					obs_data_get_bool(req->data, "render"));
			}

			req->SendOKResponse();
		} else {
			req->SendErrorResponse("not browser source");
		}
	} else {
		req->SendErrorResponse("specified scene item doesn't exist");
	}
}

/**
 * Deletes a scene item.
 *
 * @param {String (optional)} `scene` Name of the scene the source belongs to. Defaults to the current scene.
 * @param {Object} `item` item to delete (required)
 * @param {String} `item.name` name of the scene item (prefer `id`, including both is acceptable).
 * @param {int} `item.id` id of the scene item.
 *
 * @api requests
 * @name DeleteSceneItem
 * @category sources
 * @since unreleased
 */
void WSRequestHandler::HandleDeleteSceneItem(WSRequestHandler* req) {
	if (!req->hasField("item")) {
		req->SendErrorResponse("missing request parameters");
		return;
	}

	const char* sceneName = obs_data_get_string(req->data, "scene");
	OBSSourceAutoRelease scene = Utils::GetSceneFromNameOrCurrent(sceneName);
	if (!scene) {
		req->SendErrorResponse("requested scene doesn't exist");
		return;
	}

	OBSDataAutoRelease item = obs_data_get_obj(req->data, "item");
	OBSSceneItemAutoRelease sceneItem = Utils::GetSceneItemFromItem(scene, item);
	if (!sceneItem) {
		req->SendErrorResponse("item with id/name combination not found in specified scene");
		return;
	}

	obs_sceneitem_remove(sceneItem);
	req->SendOKResponse();
}

struct DuplicateSceneItemData {
	obs_sceneitem_t *referenceItem;
	obs_source_t *fromSource;
	obs_sceneitem_t *newItem;
};

static void DuplicateSceneItem(void *_data, obs_scene_t *scene) {
	DuplicateSceneItemData *data = (DuplicateSceneItemData *)_data;
	data->newItem = obs_scene_add(scene, data->fromSource);
	obs_sceneitem_set_visible(data->newItem, obs_sceneitem_visible(data->referenceItem));
}

/**
 * Duplicates a scene item.
 *
 * @param {String (optional)} `fromScene` Name of the scene to copy the item from. Defaults to the current scene.
 * @param {String (optional)} `toScene` Name of the scene to create the item in. Defaults to the current scene.
 * @param {Object} `item` item to delete (required)
 * @param {String} `item.name` name of the scene item (prefer `id`, including both is acceptable).
 * @param {int} `item.id` id of the scene item.
 *
 * @api requests
 * @name DuplicateSceneItem
 * @category sources
 * @since unreleased
 */
void WSRequestHandler::HandleDuplicateSceneItem(WSRequestHandler* req) {
	if (!req->hasField("item")) {
		req->SendErrorResponse("missing request parameters");
		return;
	}

	const char* fromSceneName = obs_data_get_string(req->data, "fromScene");
	OBSSourceAutoRelease fromScene = Utils::GetSceneFromNameOrCurrent(fromSceneName);
	if (!fromScene) {
		req->SendErrorResponse("requested fromScene doesn't exist");
		return;
	}

	const char* toSceneName = obs_data_get_string(req->data, "toScene");
	OBSSourceAutoRelease toScene = Utils::GetSceneFromNameOrCurrent(toSceneName);
	if (!toScene) {
		req->SendErrorResponse("requested toScene doesn't exist");
		return;
	}

	OBSDataAutoRelease item = obs_data_get_obj(req->data, "item");
	OBSSceneItemAutoRelease referenceItem = Utils::GetSceneItemFromItem(fromScene, item);
	if (!referenceItem) {
		req->SendErrorResponse("item with id/name combination not found in specified scene");
		return;
	}

	DuplicateSceneItemData data;
	data.fromSource = obs_sceneitem_get_source(referenceItem);
	data.referenceItem = referenceItem;

	obs_enter_graphics();
	obs_scene_atomic_update(obs_scene_from_source(toScene), DuplicateSceneItem, &data);
	obs_leave_graphics();

	obs_sceneitem_t *newItem = data.newItem;

	if (!newItem) {
		req->SendErrorResponse("Error duplicating scene item");
	}
	OBSDataAutoRelease responseData = obs_data_create();
	OBSDataAutoRelease itemData = obs_data_create();
	obs_data_set_int(itemData, "id", obs_sceneitem_get_id(newItem));
	obs_data_set_string(itemData, "name", obs_source_get_name(obs_sceneitem_get_source(newItem)));
	obs_data_set_obj(responseData, "item", itemData);
	obs_data_set_string(responseData, "scene", obs_source_get_name(toScene));
	req->SendOKResponse(responseData);
=======
	OBSSourceAutoRelease source = obs_get_source_by_name(sourceName);
	if (!source) {
		req->SendErrorResponse("specified source doesn't exist");
		return;
	}

	QString sourceId = obs_source_get_id(source);
	if(sourceId != "browser_source") {
		req->SendErrorResponse("not a browser source");
		return;
	}

	OBSDataAutoRelease settings = obs_source_get_settings(source);

	if (req->hasField("restart_when_active")) {
		obs_data_set_bool(settings, "restart_when_active", obs_data_get_bool(req->data, "restart_when_active"));
	}

	if (req->hasField("shutdown")) {
		obs_data_set_bool(settings, "shutdown", obs_data_get_bool(req->data, "shutdown"));
	}

	if (req->hasField("is_local_file")) {
		obs_data_set_bool(settings, "is_local_file", obs_data_get_bool(req->data, "is_local_file"));
	}

	if (req->hasField("local_file")) {
		obs_data_set_string(settings, "local_file", obs_data_get_string(req->data, "local_file"));
	}

	if (req->hasField("url")) {
		obs_data_set_string(settings, "url", obs_data_get_string(req->data, "url"));
	}

	if (req->hasField("css")) {
		obs_data_set_string(settings, "css", obs_data_get_string(req->data, "css"));
	}

	if (req->hasField("width")) {
		obs_data_set_int(settings, "width", obs_data_get_int(req->data, "width"));
	}

	if (req->hasField("height")) {
		obs_data_set_int(settings, "height", obs_data_get_int(req->data, "height"));
	}

	if (req->hasField("fps")) {
		obs_data_set_int(settings, "fps", obs_data_get_int(req->data, "fps"));
	}

	obs_source_update(source, settings);

	req->SendOKResponse();
>>>>>>> 82b8c66d
}

/**
 * Get configured special sources like Desktop Audio and Mic/Aux sources.
 *
 * @return {String (optional)} `desktop-1` Name of the first Desktop Audio capture source.
 * @return {String (optional)} `desktop-2` Name of the second Desktop Audio capture source.
 * @return {String (optional)} `mic-1` Name of the first Mic/Aux input source.
 * @return {String (optional)} `mic-2` Name of the second Mic/Aux input source.
 * @return {String (optional)} `mic-3` Name of the third Mic/Aux input source.
 *
 * @api requests
 * @name GetSpecialSources
 * @category sources
 * @since 4.1.0
 */
<<<<<<< HEAD
void WSRequestHandler::HandleGetSpecialSources(WSRequestHandler* req) {
=======
 void WSRequestHandler::HandleGetSpecialSources(WSRequestHandler* req)
 {
>>>>>>> 82b8c66d
	OBSDataAutoRelease response = obs_data_create();

	QMap<const char*, int> sources;
	sources["desktop-1"] = 1;
	sources["desktop-2"] = 2;
	sources["mic-1"] = 3;
	sources["mic-2"] = 4;
	sources["mic-3"] = 5;

	QMapIterator<const char*, int> i(sources);
	while (i.hasNext()) {
		i.next();

		const char* id = i.key();
		OBSSourceAutoRelease source = obs_get_output_source(i.value());
		if (source) {
			obs_data_set_string(response, id, obs_source_get_name(source));
		}
	}

	req->SendOKResponse(response);
}

/**
* List filters applied to a source
*
* @param {String} `sourceName` Source name
*
<<<<<<< HEAD
* @return {Array of Objects} `filters` List of filters for the specified source
=======
* @return {Array<Object>} `filters` List of filters for the specified source
>>>>>>> 82b8c66d
* @return {String} `filters.*.type` Filter type
* @return {String} `filters.*.name` Filter name
* @return {Object} `filters.*.settings` Filter settings
*
* @api requests
* @name GetSourceFilters
* @category sources
<<<<<<< HEAD
* @since unreleased
=======
* @since 4.5.0
>>>>>>> 82b8c66d
*/
void WSRequestHandler::HandleGetSourceFilters(WSRequestHandler* req)
{
	if (!req->hasField("sourceName")) {
		req->SendErrorResponse("missing request parameters");
		return;
	}

	const char* sourceName = obs_data_get_string(req->data, "sourceName");
	OBSSourceAutoRelease source = obs_get_source_by_name(sourceName);
	if (!source) {
		req->SendErrorResponse("specified source doesn't exist");
		return;
	}

	OBSDataArrayAutoRelease filters = obs_data_array_create();
	obs_source_enum_filters(source, [](obs_source_t *parent, obs_source_t *child, void *param)
	{
		OBSDataAutoRelease filter = obs_data_create();
		obs_data_set_string(filter, "type", obs_source_get_id(child));
		obs_data_set_string(filter, "name", obs_source_get_name(child));
		obs_data_set_obj(filter, "settings", obs_source_get_settings(child));
		obs_data_array_push_back((obs_data_array_t*)param, filter);

	}, filters);

	OBSDataAutoRelease response = obs_data_create();
	obs_data_set_array(response, "filters", filters);
	req->SendOKResponse(response);
}

/**
* Add a new filter to a source. Available source types along with their settings properties are available from `GetSourceTypesList`.
*
* @param {String} `sourceName` Name of the source on which the filter is added
* @param {String} `filterName` Name of the new filter
* @param {String} `filterType` Filter type
* @param {Object} `filterSettings` Filter settings
*
* @api requests
* @name AddFilterToSource
* @category sources
<<<<<<< HEAD
* @since unreleased
=======
* @since 4.5.0
>>>>>>> 82b8c66d
*/
void WSRequestHandler::HandleAddFilterToSource(WSRequestHandler* req)
{
	if (!req->hasField("sourceName") || !req->hasField("filterName") ||
		!req->hasField("filterType") || !req->hasField("filterSettings"))
	{
		req->SendErrorResponse("missing request parameters");
		return;
	}

	const char* sourceName = obs_data_get_string(req->data, "sourceName");
	const char* filterName = obs_data_get_string(req->data, "filterName");
	const char* filterType = obs_data_get_string(req->data, "filterType");
	OBSDataAutoRelease filterSettings = obs_data_get_obj(req->data, "filterSettings");

	OBSSourceAutoRelease source = obs_get_source_by_name(sourceName);
	if (!source) {
		req->SendErrorResponse("specified source doesn't exist");
		return;
	}

	OBSSourceAutoRelease existingFilter = obs_source_get_filter_by_name(source, filterName);
	if (existingFilter) {
		req->SendErrorResponse("filter name already taken");
		return;
	}

	OBSSourceAutoRelease filter = obs_source_create_private(filterType, filterName, filterSettings);
	if (!filter) {
		req->SendErrorResponse("filter creation failed");
		return;
	}
	if (obs_source_get_type(filter) != OBS_SOURCE_TYPE_FILTER) {
		req->SendErrorResponse("invalid filter type");
		return;
	}

	obs_source_filter_add(source, filter);

	req->SendOKResponse();
}

/**
* Remove a filter from a source
*
* @param {String} `sourceName` Name of the source from which the specified filter is removed
* @param {String} `filterName` Name of the filter to remove
*
* @api requests
* @name RemoveFilterFromSource
* @category sources
<<<<<<< HEAD
* @since unreleased
=======
* @since 4.5.0
>>>>>>> 82b8c66d
*/
void WSRequestHandler::HandleRemoveFilterFromSource(WSRequestHandler* req)
{
	if (!req->hasField("sourceName") || !req->hasField("filterName")) {
		req->SendErrorResponse("missing request parameters");
		return;
	}

	const char* sourceName = obs_data_get_string(req->data, "sourceName");
	const char* filterName = obs_data_get_string(req->data, "filterName");

	OBSSourceAutoRelease source = obs_get_source_by_name(sourceName);
	if (!source) {
		req->SendErrorResponse("specified source doesn't exist");
		return;
	}

	OBSSourceAutoRelease filter = obs_source_get_filter_by_name(source, filterName);
	if (!filter) {
		req->SendErrorResponse("specified filter doesn't exist");
	}

	obs_source_filter_remove(source, filter);

	req->SendOKResponse();
}

/**
* Move a filter in the chain (absolute index positioning)
*
* @param {String} `sourceName` Name of the source to which the filter belongs
* @param {String} `filterName` Name of the filter to reorder
* @param {Integer} `newIndex` Desired position of the filter in the chain
*
* @api requests
* @name ReorderSourceFilter
* @category sources
<<<<<<< HEAD
* @since unreleased
=======
* @since 4.5.0
>>>>>>> 82b8c66d
*/
void WSRequestHandler::HandleReorderSourceFilter(WSRequestHandler* req)
{
	if (!req->hasField("sourceName") || !req->hasField("filterName") || !req->hasField("newIndex")) {
		req->SendErrorResponse("missing request parameters");
		return;
	}

	const char* sourceName = obs_data_get_string(req->data, "sourceName");
	const char* filterName = obs_data_get_string(req->data, "filterName");
	int newIndex = obs_data_get_int(req->data, "newIndex");

	if (newIndex < 0) {
		req->SendErrorResponse("invalid index");
		return;
	}

	OBSSourceAutoRelease source = obs_get_source_by_name(sourceName);
	if (!source) {
		req->SendErrorResponse("specified source doesn't exist");
		return;
	}

	OBSSourceAutoRelease filter = obs_source_get_filter_by_name(source, filterName);
	if (!filter) {
		req->SendErrorResponse("specified filter doesn't exist");
	}

	struct filterSearch {
		int i;
		int filterIndex;
		obs_source_t* filter;
	};
	struct filterSearch ctx = { 0, 0, filter };
	obs_source_enum_filters(source, [](obs_source_t *parent, obs_source_t *child, void *param)
	{
		struct filterSearch* ctx = (struct filterSearch*)param;
		if (child == ctx->filter) {
			ctx->filterIndex = ctx->i;
		}
		ctx->i++;
	}, &ctx);

	int lastFilterIndex = ctx.i + 1;
	if (newIndex > lastFilterIndex) {
		req->SendErrorResponse("index out of bounds");
		return;
	}

	int currentIndex = ctx.filterIndex;
	if (newIndex > currentIndex) {
		int downSteps = newIndex - currentIndex;
		for (int i = 0; i < downSteps; i++) {
			obs_source_filter_set_order(source, filter, OBS_ORDER_MOVE_DOWN);
		}
	}
	else if (newIndex < currentIndex) {
		int upSteps = currentIndex - newIndex;
		for (int i = 0; i < upSteps; i++) {
			obs_source_filter_set_order(source, filter, OBS_ORDER_MOVE_UP);
		}
	}

	req->SendOKResponse();
}

/**
* Move a filter in the chain (relative positioning)
*
* @param {String} `sourceName` Name of the source to which the filter belongs
* @param {String} `filterName` Name of the filter to reorder
* @param {String} `movementType` How to move the filter around in the source's filter chain. Either "up", "down", "top" or "bottom".
*
* @api requests
* @name MoveSourceFilter
* @category sources
<<<<<<< HEAD
* @since unreleased
=======
* @since 4.5.0
>>>>>>> 82b8c66d
*/
void WSRequestHandler::HandleMoveSourceFilter(WSRequestHandler* req)
{
	if (!req->hasField("sourceName") || !req->hasField("filterName") || !req->hasField("movementType")) {
		req->SendErrorResponse("missing request parameters");
		return;
	}

	const char* sourceName = obs_data_get_string(req->data, "sourceName");
	const char* filterName = obs_data_get_string(req->data, "filterName");
	QString movementType(obs_data_get_string(req->data, "movementType"));

	OBSSourceAutoRelease source = obs_get_source_by_name(sourceName);
	if (!source) {
		req->SendErrorResponse("specified source doesn't exist");
		return;
	}

	OBSSourceAutoRelease filter = obs_source_get_filter_by_name(source, filterName);
	if (!filter) {
		req->SendErrorResponse("specified filter doesn't exist");
	}

	obs_order_movement movement;
	if (movementType == "up") {
		movement = OBS_ORDER_MOVE_UP;
	}
	else if (movementType == "down") {
		movement = OBS_ORDER_MOVE_DOWN;
	}
	else if (movementType == "top") {
		movement = OBS_ORDER_MOVE_TOP;
	}
	else if (movementType == "bottom") {
		movement = OBS_ORDER_MOVE_BOTTOM;
	}
	else {
		req->SendErrorResponse("invalid value for movementType: must be either 'up', 'down', 'top' or 'bottom'.");
		return;
	}

	obs_source_filter_set_order(source, filter, movement);

	req->SendOKResponse();
}

/**
* Update settings of a filter
*
* @param {String} `sourceName` Name of the source to which the filter belongs
* @param {String} `filterName` Name of the filter to reconfigure
* @param {Object} `filterSettings` New settings. These will be merged to the current filter settings.
*
* @api requests
* @name SetSourceFilterSettings
* @category sources
<<<<<<< HEAD
* @since unreleased
=======
* @since 4.5.0
>>>>>>> 82b8c66d
*/
void WSRequestHandler::HandleSetSourceFilterSettings(WSRequestHandler* req)
{
	if (!req->hasField("sourceName") || !req->hasField("filterName") || !req->hasField("filterSettings")) {
		req->SendErrorResponse("missing request parameters");
		return;
	}

	const char* sourceName = obs_data_get_string(req->data, "sourceName");
	const char* filterName = obs_data_get_string(req->data, "filterName");
	OBSDataAutoRelease newFilterSettings = obs_data_get_obj(req->data, "filterSettings");

	OBSSourceAutoRelease source = obs_get_source_by_name(sourceName);
	if (!source) {
		req->SendErrorResponse("specified source doesn't exist");
		return;
	}

	OBSSourceAutoRelease filter = obs_source_get_filter_by_name(source, filterName);
	if (!filter) {
		req->SendErrorResponse("specified filter doesn't exist");
	}

	OBSDataAutoRelease settings = obs_source_get_settings(filter);
	obs_data_apply(settings, newFilterSettings);
	obs_source_update(filter, settings);

	req->SendOKResponse();
}<|MERGE_RESOLUTION|>--- conflicted
+++ resolved
@@ -30,12 +30,8 @@
 * @category sources
 * @since 4.3.0
 */
-<<<<<<< HEAD
-void WSRequestHandler::HandleGetSourcesList(WSRequestHandler* req) {
-=======
 void WSRequestHandler::HandleGetSourcesList(WSRequestHandler* req)
 {
->>>>>>> 82b8c66d
 	OBSDataArrayAutoRelease sourcesArray = obs_data_array_create();
 
 	auto sourceEnumProc = [](void* privateData, obs_source_t* source) -> bool {
@@ -102,12 +98,8 @@
 * @category sources
 * @since 4.3.0
 */
-<<<<<<< HEAD
-void WSRequestHandler::HandleGetSourceTypesList(WSRequestHandler* req) {
-=======
 void WSRequestHandler::HandleGetSourceTypesList(WSRequestHandler* req)
 {
->>>>>>> 82b8c66d
 	OBSDataArrayAutoRelease idsArray = obs_data_array_create();
 
 	const char* id;
@@ -176,33 +168,14 @@
 * @category sources
 * @since 4.0.0
 */
-<<<<<<< HEAD
-void WSRequestHandler::HandleGetVolume(WSRequestHandler* req) {
-=======
 void WSRequestHandler::HandleGetVolume(WSRequestHandler* req)
 {
->>>>>>> 82b8c66d
 	if (!req->hasField("source")) {
 		req->SendErrorResponse("missing request parameters");
 		return;
 	}
 
 	QString sourceName = obs_data_get_string(req->data, "source");
-<<<<<<< HEAD
-	if (!sourceName.isEmpty()) {
-		OBSSourceAutoRelease source = obs_get_source_by_name(sourceName.toUtf8());
-
-		OBSDataAutoRelease response = obs_data_create();
-		obs_data_set_string(response, "name", sourceName.toUtf8());
-		obs_data_set_double(response, "volume", obs_source_get_volume(source));
-		obs_data_set_bool(response, "muted", obs_source_muted(source));
-
-		req->SendOKResponse(response);
-	}
-	else {
-		req->SendErrorResponse("invalid request parameters");
-	}
-=======
 	if (sourceName.isEmpty()) {
 		req->SendErrorResponse("invalid request parameters");
 		return;
@@ -220,7 +193,6 @@
 	obs_data_set_bool(response, "muted", obs_source_muted(source));
 
 	req->SendOKResponse(response);
->>>>>>> 82b8c66d
 }
 
 /**
@@ -234,15 +206,9 @@
  * @category sources
  * @since 4.0.0
  */
-<<<<<<< HEAD
- void WSRequestHandler::HandleSetVolume(WSRequestHandler* req) {
-	if (!req->hasField("source") ||
-		!req->hasField("volume"))
-=======
  void WSRequestHandler::HandleSetVolume(WSRequestHandler* req)
  {
 	if (!req->hasField("source") || !req->hasField("volume"))
->>>>>>> 82b8c66d
 	{
 		req->SendErrorResponse("missing request parameters");
 		return;
@@ -251,12 +217,7 @@
 	QString sourceName = obs_data_get_string(req->data, "source");
 	float sourceVolume = obs_data_get_double(req->data, "volume");
 
-<<<<<<< HEAD
-	if (sourceName.isEmpty() ||
-		sourceVolume < 0.0 || sourceVolume > 1.0) {
-=======
 	if (sourceName.isEmpty() || sourceVolume < 0.0 || sourceVolume > 1.0) {
->>>>>>> 82b8c66d
 		req->SendErrorResponse("invalid request parameters");
 		return;
 	}
@@ -284,12 +245,8 @@
 * @category sources
 * @since 4.0.0
 */
-<<<<<<< HEAD
-void WSRequestHandler::HandleGetMute(WSRequestHandler* req) {
-=======
 void WSRequestHandler::HandleGetMute(WSRequestHandler* req)
 {
->>>>>>> 82b8c66d
 	if (!req->hasField("source")) {
 		req->SendErrorResponse("missing request parameters");
 		return;
@@ -325,15 +282,9 @@
  * @category sources
  * @since 4.0.0
  */
-<<<<<<< HEAD
-void WSRequestHandler::HandleSetMute(WSRequestHandler* req) {
-	if (!req->hasField("source") ||
-		!req->hasField("mute")) {
-=======
 void WSRequestHandler::HandleSetMute(WSRequestHandler* req)
 {
 	if (!req->hasField("source") || !req->hasField("mute")) {
->>>>>>> 82b8c66d
 		req->SendErrorResponse("missing request parameters");
 		return;
 	}
@@ -366,12 +317,8 @@
 * @category sources
 * @since 4.0.0
 */
-<<<<<<< HEAD
-void WSRequestHandler::HandleToggleMute(WSRequestHandler* req) {
-=======
 void WSRequestHandler::HandleToggleMute(WSRequestHandler* req)
 {
->>>>>>> 82b8c66d
 	if (!req->hasField("source")) {
 		req->SendErrorResponse("missing request parameters");
 		return;
@@ -404,12 +351,8 @@
  * @category sources
  * @since 4.2.0
  */
-<<<<<<< HEAD
-void WSRequestHandler::HandleSetSyncOffset(WSRequestHandler* req) {
-=======
 void WSRequestHandler::HandleSetSyncOffset(WSRequestHandler* req)
 {
->>>>>>> 82b8c66d
 	if (!req->hasField("source") || !req->hasField("offset")) {
 		req->SendErrorResponse("missing request parameters");
 		return;
@@ -446,31 +389,14 @@
  * @category sources
  * @since 4.2.0
  */
-<<<<<<< HEAD
-void WSRequestHandler::HandleGetSyncOffset(WSRequestHandler* req) {
-=======
 void WSRequestHandler::HandleGetSyncOffset(WSRequestHandler* req)
 {
->>>>>>> 82b8c66d
 	if (!req->hasField("source")) {
 		req->SendErrorResponse("missing request parameters");
 		return;
 	}
 
 	QString sourceName = obs_data_get_string(req->data, "source");
-<<<<<<< HEAD
-	if (!sourceName.isEmpty()) {
-		OBSSourceAutoRelease source = obs_get_source_by_name(sourceName.toUtf8());
-
-		OBSDataAutoRelease response = obs_data_create();
-		obs_data_set_string(response, "name", sourceName.toUtf8());
-		obs_data_set_int(response, "offset", obs_source_get_sync_offset(source));
-
-		req->SendOKResponse(response);
-	} else {
-		req->SendErrorResponse("invalid request parameters");
-	}
-=======
 	if (sourceName.isEmpty()) {
 		req->SendErrorResponse("invalid request parameters");
 		return;
@@ -487,7 +413,6 @@
 	obs_data_set_int(response, "offset", obs_source_get_sync_offset(source));
 
 	req->SendOKResponse(response);
->>>>>>> 82b8c66d
 }
 
 /**
@@ -505,12 +430,8 @@
 * @category sources
 * @since 4.3.0
 */
-<<<<<<< HEAD
-void WSRequestHandler::HandleGetSourceSettings(WSRequestHandler* req) {
-=======
 void WSRequestHandler::HandleGetSourceSettings(WSRequestHandler* req)
 {
->>>>>>> 82b8c66d
 	if (!req->hasField("sourceName")) {
 		req->SendErrorResponse("missing request parameters");
 		return;
@@ -539,10 +460,7 @@
 	obs_data_set_string(response, "sourceName", obs_source_get_name(source));
 	obs_data_set_string(response, "sourceType", obs_source_get_id(source));
 	obs_data_set_obj(response, "sourceSettings", sourceSettings);
-<<<<<<< HEAD
-=======
-
->>>>>>> 82b8c66d
+
 	req->SendOKResponse(response);
 }
 
@@ -562,12 +480,8 @@
 * @category sources
 * @since 4.3.0
 */
-<<<<<<< HEAD
-void WSRequestHandler::HandleSetSourceSettings(WSRequestHandler* req) {
-=======
 void WSRequestHandler::HandleSetSourceSettings(WSRequestHandler* req)
 {
->>>>>>> 82b8c66d
 	if (!req->hasField("sourceName") || !req->hasField("sourceSettings")) {
 		req->SendErrorResponse("missing request parameters");
 		return;
@@ -604,10 +518,7 @@
 	obs_data_set_string(response, "sourceName", obs_source_get_name(source));
 	obs_data_set_string(response, "sourceType", obs_source_get_id(source));
 	obs_data_set_obj(response, "sourceSettings", sourceSettings);
-<<<<<<< HEAD
-=======
-
->>>>>>> 82b8c66d
+
 	req->SendOKResponse(response);
 }
 
@@ -650,51 +561,14 @@
  * @category sources
  * @since 4.1.0
  */
-<<<<<<< HEAD
- void WSRequestHandler::HandleGetTextGDIPlusProperties(WSRequestHandler* req) {
-	// TODO: source settings are independent of any scene, so there's no need
-	// to target a specific scene
-
-	const char* itemName = obs_data_get_string(req->data, "source");
-	if (!itemName) {
-=======
  void WSRequestHandler::HandleGetTextGDIPlusProperties(WSRequestHandler* req)
  {
 	const char* sourceName = obs_data_get_string(req->data, "source");
 	if (!sourceName) {
->>>>>>> 82b8c66d
 		req->SendErrorResponse("invalid request parameters");
 		return;
 	}
 
-<<<<<<< HEAD
-	const char* sceneName = obs_data_get_string(req->data, "scene-name");
-	OBSSourceAutoRelease scene = Utils::GetSceneFromNameOrCurrent(sceneName);
-	if (!scene) {
-		req->SendErrorResponse("requested scene doesn't exist");
-		return;
-	}
-
-	OBSSceneItemAutoRelease sceneItem = Utils::GetSceneItemFromName(scene, itemName);
-	if (sceneItem) {
-		OBSSource sceneItemSource = obs_sceneitem_get_source(sceneItem);
-		const char* sceneItemSourceId = obs_source_get_id(sceneItemSource);
-
-		if (strcmp(sceneItemSourceId, "text_gdiplus") == 0) {
-			OBSDataAutoRelease response = obs_source_get_settings(sceneItemSource);
-			obs_data_set_string(response, "source", itemName);
-			obs_data_set_string(response, "scene-name", sceneName);
-			obs_data_set_bool(response, "render",
-				obs_sceneitem_visible(sceneItem));
-
-			req->SendOKResponse(response);
-		} else {
-			req->SendErrorResponse("not text gdi plus source");
-		}
-	} else {
-		req->SendErrorResponse("specified scene item doesn't exist");
-	}
-=======
 	OBSSourceAutoRelease source = obs_get_source_by_name(sourceName);
 	if (!source) {
 		req->SendErrorResponse("specified source doesn't exist");
@@ -711,7 +585,6 @@
 	obs_data_set_string(response, "source", obs_source_get_name(source));
 
 	req->SendOKResponse(response);
->>>>>>> 82b8c66d
 }
 
 /**
@@ -752,204 +625,19 @@
  * @category sources
  * @since 4.1.0
  */
-<<<<<<< HEAD
-void WSRequestHandler::HandleSetTextGDIPlusProperties(WSRequestHandler* req) {
-	// TODO: source settings are independent of any scene, so there's no need
-	// to target a specific scene
-
-=======
 void WSRequestHandler::HandleSetTextGDIPlusProperties(WSRequestHandler* req)
 {
->>>>>>> 82b8c66d
 	if (!req->hasField("source")) {
 		req->SendErrorResponse("missing request parameters");
 		return;
 	}
 
-<<<<<<< HEAD
-	const char* itemName = obs_data_get_string(req->data, "source");
-	if (!itemName) {
-=======
 	const char* sourceName = obs_data_get_string(req->data, "source");
 	if (!sourceName) {
->>>>>>> 82b8c66d
 		req->SendErrorResponse("invalid request parameters");
 		return;
 	}
 
-<<<<<<< HEAD
-	const char* sceneName = obs_data_get_string(req->data, "scene-name");
-	OBSSourceAutoRelease scene = Utils::GetSceneFromNameOrCurrent(sceneName);
-	if (!scene) {
-		req->SendErrorResponse("requested scene doesn't exist");
-		return;
-	}
-
-	OBSSceneItemAutoRelease sceneItem = Utils::GetSceneItemFromName(scene, itemName);
-	if (sceneItem) {
-		OBSSource sceneItemSource = obs_sceneitem_get_source(sceneItem);
-		const char* sceneItemSourceId = obs_source_get_id(sceneItemSource);
-
-		if (strcmp(sceneItemSourceId, "text_gdiplus") == 0) {
-			OBSDataAutoRelease settings = obs_source_get_settings(sceneItemSource);
-
-			if (req->hasField("align")) {
-				obs_data_set_string(settings, "align",
-					obs_data_get_string(req->data, "align"));
-			}
-
-			if (req->hasField("bk_color")) {
-				obs_data_set_int(settings, "bk_color",
-					obs_data_get_int(req->data, "bk_color"));
-			}
-
-			if (req->hasField("bk-opacity")) {
-				obs_data_set_int(settings, "bk_opacity",
-					obs_data_get_int(req->data, "bk_opacity"));
-			}
-
-			if (req->hasField("chatlog")) {
-				obs_data_set_bool(settings, "chatlog",
-					obs_data_get_bool(req->data, "chatlog"));
-			}
-
-			if (req->hasField("chatlog_lines")) {
-				obs_data_set_int(settings, "chatlog_lines",
-					obs_data_get_int(req->data, "chatlog_lines"));
-			}
-
-			if (req->hasField("color")) {
-				obs_data_set_int(settings, "color",
-					obs_data_get_int(req->data, "color"));
-			}
-
-			if (req->hasField("extents")) {
-				obs_data_set_bool(settings, "extents",
-					obs_data_get_bool(req->data, "extents"));
-			}
-
-			if (req->hasField("extents_wrap")) {
-				obs_data_set_bool(settings, "extents_wrap",
-					obs_data_get_bool(req->data, "extents_wrap"));
-			}
-
-			if (req->hasField("extents_cx")) {
-				obs_data_set_int(settings, "extents_cx",
-					obs_data_get_int(req->data, "extents_cx"));
-			}
-
-			if (req->hasField("extents_cy")) {
-				obs_data_set_int(settings, "extents_cy",
-					obs_data_get_int(req->data, "extents_cy"));
-			}
-
-			if (req->hasField("file")) {
-				obs_data_set_string(settings, "file",
-					obs_data_get_string(req->data, "file"));
-			}
-
-			if (req->hasField("font")) {
-				OBSDataAutoRelease font_obj = obs_data_get_obj(settings, "font");
-				if (font_obj) {
-					OBSDataAutoRelease req_font_obj = obs_data_get_obj(req->data, "font");
-
-					if (obs_data_has_user_value(req_font_obj, "face")) {
-						obs_data_set_string(font_obj, "face",
-							obs_data_get_string(req_font_obj, "face"));
-					}
-
-					if (obs_data_has_user_value(req_font_obj, "flags")) {
-						obs_data_set_int(font_obj, "flags",
-							obs_data_get_int(req_font_obj, "flags"));
-					}
-
-					if (obs_data_has_user_value(req_font_obj, "size")) {
-						obs_data_set_int(font_obj, "size",
-							obs_data_get_int(req_font_obj, "size"));
-					}
-
-					if (obs_data_has_user_value(req_font_obj, "style")) {
-						obs_data_set_string(font_obj, "style",
-							obs_data_get_string(req_font_obj, "style"));
-					}
-				}
-			}
-
-			if (req->hasField("gradient")) {
-				obs_data_set_bool(settings, "gradient",
-					obs_data_get_bool(req->data, "gradient"));
-			}
-
-			if (req->hasField("gradient_color")) {
-				obs_data_set_int(settings, "gradient_color",
-					obs_data_get_int(req->data, "gradient_color"));
-			}
-
-			if (req->hasField("gradient_dir")) {
-				obs_data_set_double(settings, "gradient_dir",
-					obs_data_get_double(req->data, "gradient_dir"));
-			}
-
-			if (req->hasField("gradient_opacity")) {
-				obs_data_set_int(settings, "gradient_opacity",
-					obs_data_get_int(req->data, "gradient_opacity"));
-			}
-
-			if (req->hasField("outline")) {
-				obs_data_set_bool(settings, "outline",
-					obs_data_get_bool(req->data, "outline"));
-			}
-
-			if (req->hasField("outline_size")) {
-				obs_data_set_int(settings, "outline_size",
-					obs_data_get_int(req->data, "outline_size"));
-			}
-
-			if (req->hasField("outline_color")) {
-				obs_data_set_int(settings, "outline_color",
-					obs_data_get_int(req->data, "outline_color"));
-			}
-
-			if (req->hasField("outline_opacity")) {
-				obs_data_set_int(settings, "outline_opacity",
-					obs_data_get_int(req->data, "outline_opacity"));
-			}
-
-			if (req->hasField("read_from_file")) {
-				obs_data_set_bool(settings, "read_from_file",
-					obs_data_get_bool(req->data, "read_from_file"));
-			}
-
-			if (req->hasField("text")) {
-				obs_data_set_string(settings, "text",
-					obs_data_get_string(req->data, "text"));
-			}
-
-			if (req->hasField("valign")) {
-				obs_data_set_string(settings, "valign",
-					obs_data_get_string(req->data, "valign"));
-			}
-
-			if (req->hasField("vertical")) {
-				obs_data_set_bool(settings, "vertical",
-					obs_data_get_bool(req->data, "vertical"));
-			}
-
-			obs_source_update(sceneItemSource, settings);
-
-			if (req->hasField("render")) {
-				obs_sceneitem_set_visible(sceneItem,
-					obs_data_get_bool(req->data, "render"));
-			}
-
-			req->SendOKResponse();
-		} else {
-			req->SendErrorResponse("not text gdi plus source");
-		}
-	} else {
-		req->SendErrorResponse("specified scene item doesn't exist");
-	}
-=======
 	OBSSourceAutoRelease source = obs_get_source_by_name(sourceName);
 	if (!source) {
 		req->SendErrorResponse("specified source doesn't exist");
@@ -1082,21 +770,14 @@
 	obs_source_update(source, settings);
 
 	req->SendOKResponse();
->>>>>>> 82b8c66d
 }
 
 /**
  * Get the current properties of a Text Freetype 2 source.
  *
-<<<<<<< HEAD
- * @param {String (optional)} `scene-name` Name of the scene to retrieve. Defaults to the current scene.
- * @param {String} `source` Name of the source.
- *
-=======
  * @param {String} `source` Source name.
  *
  * @return {String} `source` Source name
->>>>>>> 82b8c66d
  * @return {int} `color1` Gradient top color.
  * @return {int} `color2` Gradient bottom color.
  * @return {int} `custom_width` Custom width (0 to disable).
@@ -1112,63 +793,20 @@
  * @return {String} `text` Text content to be displayed.
  * @return {String} `text_file` File path.
  * @return {boolean} `word_wrap` Word wrap.
-<<<<<<< HEAD
- * @return {boolean} `render` Visibility of the scene item.
-=======
->>>>>>> 82b8c66d
  *
  * @api requests
  * @name GetTextFreetype2Properties
  * @category sources
-<<<<<<< HEAD
- * @since 4.x.x
- */
- void WSRequestHandler::HandleGetTextFreetype2Properties(WSRequestHandler* req) {
-	// TODO: source settings are independent of any scene, so there's no need
-	// to target a specific scene
-
-	const char* itemName = obs_data_get_string(req->data, "source");
-	if (!itemName) {
-=======
  * @since 4.5.0
  */
 void WSRequestHandler::HandleGetTextFreetype2Properties(WSRequestHandler* req)
 {
 	const char* sourceName = obs_data_get_string(req->data, "source");
 	if (!sourceName) {
->>>>>>> 82b8c66d
 		req->SendErrorResponse("invalid request parameters");
 		return;
 	}
 
-<<<<<<< HEAD
-	const char* sceneName = obs_data_get_string(req->data, "scene-name");
-	OBSSourceAutoRelease scene = Utils::GetSceneFromNameOrCurrent(sceneName);
-	if (!scene) {
-		req->SendErrorResponse("requested scene doesn't exist");
-		return;
-	}
-
-	OBSSceneItemAutoRelease sceneItem = Utils::GetSceneItemFromName(scene, itemName);
-	if (sceneItem) {
-		OBSSource sceneItemSource = obs_sceneitem_get_source(sceneItem);
-		const char* sceneItemSourceId = obs_source_get_id(sceneItemSource);
-
-		if (strcmp(sceneItemSourceId, "text_ft2_source") == 0) {
-			OBSDataAutoRelease response = obs_source_get_settings(sceneItemSource);
-			obs_data_set_string(response, "source", itemName);
-			obs_data_set_string(response, "scene-name", sceneName);
-			obs_data_set_bool(response, "render",
-				obs_sceneitem_visible(sceneItem));
-
-			req->SendOKResponse(response);
-		} else {
-			req->SendErrorResponse("not freetype 2 source");
-		}
-	} else {
-		req->SendErrorResponse("specified scene item doesn't exist");
-	}
-=======
 	OBSSourceAutoRelease source = obs_get_source_by_name(sourceName);
 	if (!source) {
 		req->SendErrorResponse("specified source doesn't exist");
@@ -1185,18 +823,12 @@
 	obs_data_set_string(response, "source", sourceName);
 
 	req->SendOKResponse(response);
->>>>>>> 82b8c66d
 }
 
 /**
  * Set the current properties of a Text Freetype 2 source.
  *
-<<<<<<< HEAD
- * @param {String (optional)} `scene-name` Name of the scene to retrieve. Defaults to the current scene.
- * @param {String} `source` Name of the source.
-=======
  * @param {String} `source` Source name.
->>>>>>> 82b8c66d
  * @param {int (optional)} `color1` Gradient top color.
  * @param {int (optional)} `color2` Gradient bottom color.
  * @param {int (optional)} `custom_width` Custom width (0 to disable).
@@ -1212,15 +844,193 @@
  * @param {String (optional)} `text` Text content to be displayed.
  * @param {String (optional)} `text_file` File path.
  * @param {boolean (optional)} `word_wrap` Word wrap.
-<<<<<<< HEAD
- * @param {boolean (optional)} `render` Visibility of the scene item.
-=======
->>>>>>> 82b8c66d
  *
  * @api requests
  * @name SetTextFreetype2Properties
  * @category sources
-<<<<<<< HEAD
+ * @since 4.5.0
+ */
+void WSRequestHandler::HandleSetTextFreetype2Properties(WSRequestHandler* req)
+{
+    const char* sourceName = obs_data_get_string(req->data, "source");
+    if (!sourceName) {
+        req->SendErrorResponse("invalid request parameters");
+        return;
+    }
+
+	OBSSourceAutoRelease source = obs_get_source_by_name(sourceName);
+	if (!source) {
+		req->SendErrorResponse("specified source doesn't exist");
+		return;
+	}
+
+	QString sourceId = obs_source_get_id(source);
+	if (sourceId != "text_ft2_source") {
+		req->SendErrorResponse("not text freetype 2 source");
+		return;
+	}
+
+	OBSDataAutoRelease settings = obs_source_get_settings(source);
+
+	if (req->hasField("color1")) {
+		obs_data_set_int(settings, "color1", obs_data_get_int(req->data, "color1"));
+	}
+
+	if (req->hasField("color2")) {
+		obs_data_set_int(settings, "color2", obs_data_get_int(req->data, "color2"));
+	}
+
+	if (req->hasField("custom_width")) {
+		obs_data_set_int(settings, "custom_width", obs_data_get_int(req->data, "custom_width"));
+	}
+
+	if (req->hasField("drop_shadow")) {
+		obs_data_set_bool(settings, "drop_shadow", obs_data_get_bool(req->data, "drop_shadow"));
+	}
+
+	if (req->hasField("font")) {
+		OBSDataAutoRelease font_obj = obs_data_get_obj(settings, "font");
+		if (font_obj) {
+			OBSDataAutoRelease req_font_obj = obs_data_get_obj(req->data, "font");
+
+			if (obs_data_has_user_value(req_font_obj, "face")) {
+				obs_data_set_string(font_obj, "face", obs_data_get_string(req_font_obj, "face"));
+			}
+
+			if (obs_data_has_user_value(req_font_obj, "flags")) {
+				obs_data_set_int(font_obj, "flags", obs_data_get_int(req_font_obj, "flags"));
+			}
+
+			if (obs_data_has_user_value(req_font_obj, "size")) {
+				obs_data_set_int(font_obj, "size", obs_data_get_int(req_font_obj, "size"));
+			}
+
+			if (obs_data_has_user_value(req_font_obj, "style")) {
+				obs_data_set_string(font_obj, "style", obs_data_get_string(req_font_obj, "style"));
+			}
+		}
+	}
+
+	if (req->hasField("from_file")) {
+		obs_data_set_bool(settings, "from_file", obs_data_get_bool(req->data, "from_file"));
+	}
+
+	if (req->hasField("log_mode")) {
+		obs_data_set_bool(settings, "log_mode", obs_data_get_bool(req->data, "log_mode"));
+	}
+
+	if (req->hasField("outline")) {
+		obs_data_set_bool(settings, "outline", obs_data_get_bool(req->data, "outline"));
+	}
+
+	if (req->hasField("text")) {
+		obs_data_set_string(settings, "text", obs_data_get_string(req->data, "text"));
+	}
+
+	if (req->hasField("text_file")) {
+		obs_data_set_string(settings, "text_file", obs_data_get_string(req->data, "text_file"));
+	}
+
+	if (req->hasField("word_wrap")) {
+		obs_data_set_bool(settings, "word_wrap", obs_data_get_bool(req->data, "word_wrap"));
+	}
+
+	obs_source_update(source, settings);
+
+	req->SendOKResponse();
+}
+
+/**
+ * Get the current properties of a Text Freetype 2 source.
+ *
+ * @param {String (optional)} `scene-name` Name of the scene to retrieve. Defaults to the current scene.
+ * @param {String} `source` Name of the source.
+ *
+ * @return {int} `color1` Gradient top color.
+ * @return {int} `color2` Gradient bottom color.
+ * @return {int} `custom_width` Custom width (0 to disable).
+ * @return {boolean} `drop_shadow` Drop shadow.
+ * @return {Object} `font` Holds data for the font. Ex: `"font": { "face": "Arial", "flags": 0, "size": 150, "style": "" }`
+ * @return {String} `font.face` Font face.
+ * @return {int} `font.flags` Font text styling flag. `Bold=1, Italic=2, Bold Italic=3, Underline=5, Strikeout=8`
+ * @return {int} `font.size` Font text size.
+ * @return {String} `font.style` Font Style (unknown function).
+ * @return {boolean} `from_file` Read text from the specified file.
+ * @return {boolean} `log_mode` Chat log.
+ * @return {boolean} `outline` Outline.
+ * @return {String} `text` Text content to be displayed.
+ * @return {String} `text_file` File path.
+ * @return {boolean} `word_wrap` Word wrap.
+ * @return {boolean} `render` Visibility of the scene item.
+ *
+ * @api requests
+ * @name GetTextFreetype2Properties
+ * @category sources
+ * @since 4.x.x
+ */
+ void WSRequestHandler::HandleGetTextFreetype2Properties(WSRequestHandler* req) {
+	// TODO: source settings are independent of any scene, so there's no need
+	// to target a specific scene
+
+	const char* itemName = obs_data_get_string(req->data, "source");
+	if (!itemName) {
+		req->SendErrorResponse("invalid request parameters");
+		return;
+	}
+
+	const char* sceneName = obs_data_get_string(req->data, "scene-name");
+	OBSSourceAutoRelease scene = Utils::GetSceneFromNameOrCurrent(sceneName);
+	if (!scene) {
+		req->SendErrorResponse("requested scene doesn't exist");
+		return;
+	}
+
+	OBSSceneItemAutoRelease sceneItem = Utils::GetSceneItemFromName(scene, itemName);
+	if (sceneItem) {
+		OBSSource sceneItemSource = obs_sceneitem_get_source(sceneItem);
+		const char* sceneItemSourceId = obs_source_get_id(sceneItemSource);
+
+		if (strcmp(sceneItemSourceId, "text_ft2_source") == 0) {
+			OBSDataAutoRelease response = obs_source_get_settings(sceneItemSource);
+			obs_data_set_string(response, "source", itemName);
+			obs_data_set_string(response, "scene-name", sceneName);
+			obs_data_set_bool(response, "render",
+				obs_sceneitem_visible(sceneItem));
+
+			req->SendOKResponse(response);
+		} else {
+			req->SendErrorResponse("not freetype 2 source");
+		}
+	} else {
+		req->SendErrorResponse("specified scene item doesn't exist");
+	}
+}
+
+/**
+ * Set the current properties of a Text Freetype 2 source.
+ *
+ * @param {String (optional)} `scene-name` Name of the scene to retrieve. Defaults to the current scene.
+ * @param {String} `source` Name of the source.
+ * @param {int (optional)} `color1` Gradient top color.
+ * @param {int (optional)} `color2` Gradient bottom color.
+ * @param {int (optional)} `custom_width` Custom width (0 to disable).
+ * @param {boolean (optional)} `drop_shadow` Drop shadow.
+ * @param {Object (optional)} `font` Holds data for the font. Ex: `"font": { "face": "Arial", "flags": 0, "size": 150, "style": "" }`
+ * @param {String (optional)} `font.face` Font face.
+ * @param {int (optional)} `font.flags` Font text styling flag. `Bold=1, Italic=2, Bold Italic=3, Underline=5, Strikeout=8`
+ * @param {int (optional)} `font.size` Font text size.
+ * @param {String (optional)} `font.style` Font Style (unknown function).
+ * @param {boolean (optional)} `from_file` Read text from the specified file.
+ * @param {boolean (optional)} `log_mode` Chat log.
+ * @param {boolean (optional)} `outline` Outline.
+ * @param {String (optional)} `text` Text content to be displayed.
+ * @param {String (optional)} `text_file` File path.
+ * @param {boolean (optional)} `word_wrap` Word wrap.
+ * @param {boolean (optional)} `render` Visibility of the scene item.
+ *
+ * @api requests
+ * @name SetTextFreetype2Properties
+ * @category sources
  * @since 4.x.x
  */
 void WSRequestHandler::HandleSetTextFreetype2Properties(WSRequestHandler* req) {
@@ -1344,98 +1154,6 @@
 	} else {
 		req->SendErrorResponse("specified scene item doesn't exist");
 	}
-=======
- * @since 4.5.0
- */
-void WSRequestHandler::HandleSetTextFreetype2Properties(WSRequestHandler* req)
-{
-    const char* sourceName = obs_data_get_string(req->data, "source");
-    if (!sourceName) {
-        req->SendErrorResponse("invalid request parameters");
-        return;
-    }
-
-	OBSSourceAutoRelease source = obs_get_source_by_name(sourceName);
-	if (!source) {
-		req->SendErrorResponse("specified source doesn't exist");
-		return;
-	}
-
-	QString sourceId = obs_source_get_id(source);
-	if (sourceId != "text_ft2_source") {
-		req->SendErrorResponse("not text freetype 2 source");
-		return;
-	}
-
-	OBSDataAutoRelease settings = obs_source_get_settings(source);
-
-	if (req->hasField("color1")) {
-		obs_data_set_int(settings, "color1", obs_data_get_int(req->data, "color1"));
-	}
-
-	if (req->hasField("color2")) {
-		obs_data_set_int(settings, "color2", obs_data_get_int(req->data, "color2"));
-	}
-
-	if (req->hasField("custom_width")) {
-		obs_data_set_int(settings, "custom_width", obs_data_get_int(req->data, "custom_width"));
-	}
-
-	if (req->hasField("drop_shadow")) {
-		obs_data_set_bool(settings, "drop_shadow", obs_data_get_bool(req->data, "drop_shadow"));
-	}
-
-	if (req->hasField("font")) {
-		OBSDataAutoRelease font_obj = obs_data_get_obj(settings, "font");
-		if (font_obj) {
-			OBSDataAutoRelease req_font_obj = obs_data_get_obj(req->data, "font");
-
-			if (obs_data_has_user_value(req_font_obj, "face")) {
-				obs_data_set_string(font_obj, "face", obs_data_get_string(req_font_obj, "face"));
-			}
-
-			if (obs_data_has_user_value(req_font_obj, "flags")) {
-				obs_data_set_int(font_obj, "flags", obs_data_get_int(req_font_obj, "flags"));
-			}
-
-			if (obs_data_has_user_value(req_font_obj, "size")) {
-				obs_data_set_int(font_obj, "size", obs_data_get_int(req_font_obj, "size"));
-			}
-
-			if (obs_data_has_user_value(req_font_obj, "style")) {
-				obs_data_set_string(font_obj, "style", obs_data_get_string(req_font_obj, "style"));
-			}
-		}
-	}
-
-	if (req->hasField("from_file")) {
-		obs_data_set_bool(settings, "from_file", obs_data_get_bool(req->data, "from_file"));
-	}
-
-	if (req->hasField("log_mode")) {
-		obs_data_set_bool(settings, "log_mode", obs_data_get_bool(req->data, "log_mode"));
-	}
-
-	if (req->hasField("outline")) {
-		obs_data_set_bool(settings, "outline", obs_data_get_bool(req->data, "outline"));
-	}
-
-	if (req->hasField("text")) {
-		obs_data_set_string(settings, "text", obs_data_get_string(req->data, "text"));
-	}
-
-	if (req->hasField("text_file")) {
-		obs_data_set_string(settings, "text_file", obs_data_get_string(req->data, "text_file"));
-	}
-
-	if (req->hasField("word_wrap")) {
-		obs_data_set_bool(settings, "word_wrap", obs_data_get_bool(req->data, "word_wrap"));
-	}
-
-	obs_source_update(source, settings);
-
-	req->SendOKResponse();
->>>>>>> 82b8c66d
 }
 
 /**
@@ -1458,51 +1176,14 @@
  * @category sources
  * @since 4.1.0
  */
-<<<<<<< HEAD
-void WSRequestHandler::HandleGetBrowserSourceProperties(WSRequestHandler* req) {
-	// TODO: source settings are independent of any scene, so there's no need
-	// to target a specific scene
-
-	const char* itemName = obs_data_get_string(req->data, "source");
-	if (!itemName) {
-=======
 void WSRequestHandler::HandleGetBrowserSourceProperties(WSRequestHandler* req)
 {
 	const char* sourceName = obs_data_get_string(req->data, "source");
 	if (!sourceName) {
->>>>>>> 82b8c66d
 		req->SendErrorResponse("invalid request parameters");
 		return;
 	}
 
-<<<<<<< HEAD
-	const char* sceneName = obs_data_get_string(req->data, "scene-name");
-	OBSSourceAutoRelease scene = Utils::GetSceneFromNameOrCurrent(sceneName);
-	if (!scene) {
-		req->SendErrorResponse("requested scene doesn't exist");
-		return;
-	}
-
-	OBSSceneItemAutoRelease sceneItem = Utils::GetSceneItemFromName(scene, itemName);
-	if (sceneItem) {
-		OBSSource sceneItemSource = obs_sceneitem_get_source(sceneItem);
-		const char* sceneItemSourceId = obs_source_get_id(sceneItemSource);
-
-		if (strcmp(sceneItemSourceId, "browser_source") == 0) {
-			OBSDataAutoRelease response = obs_source_get_settings(sceneItemSource);
-			obs_data_set_string(response, "source", itemName);
-			obs_data_set_string(response, "scene-name", sceneName);
-			obs_data_set_bool(response, "render",
-				obs_sceneitem_visible(sceneItem));
-
-			req->SendOKResponse(response);
-		} else {
-			req->SendErrorResponse("not browser source");
-		}
-	} else {
-		req->SendErrorResponse("specified scene item doesn't exist");
-	}
-=======
 	OBSSourceAutoRelease source = obs_get_source_by_name(sourceName);
 	if (!source) {
 		req->SendErrorResponse("specified source doesn't exist");
@@ -1519,7 +1200,6 @@
 	obs_data_set_string(response, "source", obs_source_get_name(source));
 
 	req->SendOKResponse(response);
->>>>>>> 82b8c66d
 }
 
 /**
@@ -1541,106 +1221,72 @@
  * @category sources
  * @since 4.1.0
  */
-<<<<<<< HEAD
-void WSRequestHandler::HandleSetBrowserSourceProperties(WSRequestHandler* req) {
-	// TODO: source settings are independent of any scene, so there's no need
-	// to target a specific scene
-
-=======
 void WSRequestHandler::HandleSetBrowserSourceProperties(WSRequestHandler* req)
 {
->>>>>>> 82b8c66d
 	if (!req->hasField("source")) {
 		req->SendErrorResponse("missing request parameters");
 		return;
 	}
 
-<<<<<<< HEAD
-	const char* itemName = obs_data_get_string(req->data, "source");
-	if (!itemName) {
-=======
 	const char* sourceName = obs_data_get_string(req->data, "source");
 	if (!sourceName) {
->>>>>>> 82b8c66d
 		req->SendErrorResponse("invalid request parameters");
 		return;
 	}
 
-<<<<<<< HEAD
-	const char* sceneName = obs_data_get_string(req->data, "scene-name");
-	OBSSourceAutoRelease scene = Utils::GetSceneFromNameOrCurrent(sceneName);
-	if (!scene) {
-		req->SendErrorResponse("requested scene doesn't exist");
-		return;
-	}
-
-	OBSSceneItemAutoRelease sceneItem = Utils::GetSceneItemFromName(scene, itemName);
-	if (sceneItem) {
-		OBSSource sceneItemSource = obs_sceneitem_get_source(sceneItem);
-		const char* sceneItemSourceId = obs_source_get_id(sceneItemSource);
-
-		if (strcmp(sceneItemSourceId, "browser_source") == 0) {
-			OBSDataAutoRelease settings = obs_source_get_settings(sceneItemSource);
-
-			if (req->hasField("restart_when_active")) {
-				obs_data_set_bool(settings, "restart_when_active",
-					obs_data_get_bool(req->data, "restart_when_active"));
-			}
-
-			if (req->hasField("shutdown")) {
-				obs_data_set_bool(settings, "shutdown",
-					obs_data_get_bool(req->data, "shutdown"));
-			}
-
-			if (req->hasField("is_local_file")) {
-				obs_data_set_bool(settings, "is_local_file",
-					obs_data_get_bool(req->data, "is_local_file"));
-			}
-
-			if (req->hasField("local_file")) {
-				obs_data_set_string(settings, "local_file",
-					obs_data_get_string(req->data, "local_file"));
-			}
-
-			if (req->hasField("url")) {
-				obs_data_set_string(settings, "url",
-					obs_data_get_string(req->data, "url"));
-			}
-
-			if (req->hasField("css")) {
-				obs_data_set_string(settings, "css",
-					obs_data_get_string(req->data, "css"));
-			}
-
-			if (req->hasField("width")) {
-				obs_data_set_int(settings, "width",
-					obs_data_get_int(req->data, "width"));
-			}
-
-			if (req->hasField("height")) {
-				obs_data_set_int(settings, "height",
-					obs_data_get_int(req->data, "height"));
-			}
-
-			if (req->hasField("fps")) {
-				obs_data_set_int(settings, "fps",
-					obs_data_get_int(req->data, "fps"));
-			}
-
-			obs_source_update(sceneItemSource, settings);
-
-			if (req->hasField("render")) {
-				obs_sceneitem_set_visible(sceneItem,
-					obs_data_get_bool(req->data, "render"));
-			}
-
-			req->SendOKResponse();
-		} else {
-			req->SendErrorResponse("not browser source");
-		}
-	} else {
-		req->SendErrorResponse("specified scene item doesn't exist");
-	}
+	OBSSourceAutoRelease source = obs_get_source_by_name(sourceName);
+	if (!source) {
+		req->SendErrorResponse("specified source doesn't exist");
+		return;
+	}
+
+	QString sourceId = obs_source_get_id(source);
+	if(sourceId != "browser_source") {
+		req->SendErrorResponse("not a browser source");
+		return;
+	}
+
+	OBSDataAutoRelease settings = obs_source_get_settings(source);
+
+	if (req->hasField("restart_when_active")) {
+		obs_data_set_bool(settings, "restart_when_active", obs_data_get_bool(req->data, "restart_when_active"));
+	}
+
+	if (req->hasField("shutdown")) {
+		obs_data_set_bool(settings, "shutdown", obs_data_get_bool(req->data, "shutdown"));
+	}
+
+	if (req->hasField("is_local_file")) {
+		obs_data_set_bool(settings, "is_local_file", obs_data_get_bool(req->data, "is_local_file"));
+	}
+
+	if (req->hasField("local_file")) {
+		obs_data_set_string(settings, "local_file", obs_data_get_string(req->data, "local_file"));
+	}
+
+	if (req->hasField("url")) {
+		obs_data_set_string(settings, "url", obs_data_get_string(req->data, "url"));
+	}
+
+	if (req->hasField("css")) {
+		obs_data_set_string(settings, "css", obs_data_get_string(req->data, "css"));
+	}
+
+	if (req->hasField("width")) {
+		obs_data_set_int(settings, "width", obs_data_get_int(req->data, "width"));
+	}
+
+	if (req->hasField("height")) {
+		obs_data_set_int(settings, "height", obs_data_get_int(req->data, "height"));
+	}
+
+	if (req->hasField("fps")) {
+		obs_data_set_int(settings, "fps", obs_data_get_int(req->data, "fps"));
+	}
+
+	obs_source_update(source, settings);
+
+	req->SendOKResponse();
 }
 
 /**
@@ -1753,61 +1399,6 @@
 	obs_data_set_obj(responseData, "item", itemData);
 	obs_data_set_string(responseData, "scene", obs_source_get_name(toScene));
 	req->SendOKResponse(responseData);
-=======
-	OBSSourceAutoRelease source = obs_get_source_by_name(sourceName);
-	if (!source) {
-		req->SendErrorResponse("specified source doesn't exist");
-		return;
-	}
-
-	QString sourceId = obs_source_get_id(source);
-	if(sourceId != "browser_source") {
-		req->SendErrorResponse("not a browser source");
-		return;
-	}
-
-	OBSDataAutoRelease settings = obs_source_get_settings(source);
-
-	if (req->hasField("restart_when_active")) {
-		obs_data_set_bool(settings, "restart_when_active", obs_data_get_bool(req->data, "restart_when_active"));
-	}
-
-	if (req->hasField("shutdown")) {
-		obs_data_set_bool(settings, "shutdown", obs_data_get_bool(req->data, "shutdown"));
-	}
-
-	if (req->hasField("is_local_file")) {
-		obs_data_set_bool(settings, "is_local_file", obs_data_get_bool(req->data, "is_local_file"));
-	}
-
-	if (req->hasField("local_file")) {
-		obs_data_set_string(settings, "local_file", obs_data_get_string(req->data, "local_file"));
-	}
-
-	if (req->hasField("url")) {
-		obs_data_set_string(settings, "url", obs_data_get_string(req->data, "url"));
-	}
-
-	if (req->hasField("css")) {
-		obs_data_set_string(settings, "css", obs_data_get_string(req->data, "css"));
-	}
-
-	if (req->hasField("width")) {
-		obs_data_set_int(settings, "width", obs_data_get_int(req->data, "width"));
-	}
-
-	if (req->hasField("height")) {
-		obs_data_set_int(settings, "height", obs_data_get_int(req->data, "height"));
-	}
-
-	if (req->hasField("fps")) {
-		obs_data_set_int(settings, "fps", obs_data_get_int(req->data, "fps"));
-	}
-
-	obs_source_update(source, settings);
-
-	req->SendOKResponse();
->>>>>>> 82b8c66d
 }
 
 /**
@@ -1824,12 +1415,8 @@
  * @category sources
  * @since 4.1.0
  */
-<<<<<<< HEAD
-void WSRequestHandler::HandleGetSpecialSources(WSRequestHandler* req) {
-=======
  void WSRequestHandler::HandleGetSpecialSources(WSRequestHandler* req)
  {
->>>>>>> 82b8c66d
 	OBSDataAutoRelease response = obs_data_create();
 
 	QMap<const char*, int> sources;
@@ -1858,11 +1445,7 @@
 *
 * @param {String} `sourceName` Source name
 *
-<<<<<<< HEAD
-* @return {Array of Objects} `filters` List of filters for the specified source
-=======
 * @return {Array<Object>} `filters` List of filters for the specified source
->>>>>>> 82b8c66d
 * @return {String} `filters.*.type` Filter type
 * @return {String} `filters.*.name` Filter name
 * @return {Object} `filters.*.settings` Filter settings
@@ -1870,11 +1453,7 @@
 * @api requests
 * @name GetSourceFilters
 * @category sources
-<<<<<<< HEAD
-* @since unreleased
-=======
 * @since 4.5.0
->>>>>>> 82b8c66d
 */
 void WSRequestHandler::HandleGetSourceFilters(WSRequestHandler* req)
 {
@@ -1917,11 +1496,7 @@
 * @api requests
 * @name AddFilterToSource
 * @category sources
-<<<<<<< HEAD
-* @since unreleased
-=======
 * @since 4.5.0
->>>>>>> 82b8c66d
 */
 void WSRequestHandler::HandleAddFilterToSource(WSRequestHandler* req)
 {
@@ -1973,11 +1548,7 @@
 * @api requests
 * @name RemoveFilterFromSource
 * @category sources
-<<<<<<< HEAD
-* @since unreleased
-=======
 * @since 4.5.0
->>>>>>> 82b8c66d
 */
 void WSRequestHandler::HandleRemoveFilterFromSource(WSRequestHandler* req)
 {
@@ -2015,11 +1586,7 @@
 * @api requests
 * @name ReorderSourceFilter
 * @category sources
-<<<<<<< HEAD
-* @since unreleased
-=======
 * @since 4.5.0
->>>>>>> 82b8c66d
 */
 void WSRequestHandler::HandleReorderSourceFilter(WSRequestHandler* req)
 {
@@ -2096,11 +1663,7 @@
 * @api requests
 * @name MoveSourceFilter
 * @category sources
-<<<<<<< HEAD
-* @since unreleased
-=======
 * @since 4.5.0
->>>>>>> 82b8c66d
 */
 void WSRequestHandler::HandleMoveSourceFilter(WSRequestHandler* req)
 {
@@ -2157,11 +1720,7 @@
 * @api requests
 * @name SetSourceFilterSettings
 * @category sources
-<<<<<<< HEAD
-* @since unreleased
-=======
 * @since 4.5.0
->>>>>>> 82b8c66d
 */
 void WSRequestHandler::HandleSetSourceFilterSettings(WSRequestHandler* req)
 {
