/*
obs-websocket
Copyright (C) 2016-2017	Stéphane Lepin <stephane.lepin@gmail.com>

This program is free software; you can redistribute it and/or modify
it under the terms of the GNU General Public License as published by
the Free Software Foundation; either version 2 of the License, or
(at your option) any later version.

This program is distributed in the hope that it will be useful,
but WITHOUT ANY WARRANTY; without even the implied warranty of
MERCHANTABILITY or FITNESS FOR A PARTICULAR PURPOSE.  See the
GNU General Public License for more details.

You should have received a copy of the GNU General Public License along
with this program. If not, see <https://www.gnu.org/licenses/>
*/

#ifndef UTILS_H
#define UTILS_H

#include <stdio.h>

#include <QSpinBox>
#include <QPushButton>
#include <QLayout>
#include <QListWidget>
#include <QSystemTrayIcon>

#include <obs.hpp>
#include <obs-module.h>
#include <util/config-file.h>

class Utils {
  public:
	static obs_data_array_t* StringListToArray(char** strings, char* key);
	static obs_data_array_t* GetSceneItems(obs_source_t* source);
	static obs_data_t* GetSceneItemData(obs_sceneitem_t* item);
	static obs_sceneitem_t* GetSceneItemFromName(
		obs_source_t* source, QString name);
<<<<<<< HEAD
	static obs_sceneitem_t* GetSceneItemFromId(obs_source_t* source, size_t id);
=======
        static obs_sceneitem_t* GetSceneItemFromId(obs_source_t* source, size_t id);
>>>>>>> 82b8c66d
	static obs_sceneitem_t* GetSceneItemFromItem(obs_source_t* source, obs_data_t* item);
	static obs_source_t* GetTransitionFromName(QString transitionName);
	static obs_source_t* GetSceneFromNameOrCurrent(QString sceneName);

	static bool IsValidAlignment(const uint32_t alignment);

	static obs_data_array_t* GetScenes();
	static obs_data_t* GetSceneData(obs_source_t* source);

	static QSpinBox* GetTransitionDurationControl();
	static int GetTransitionDuration();
	static void SetTransitionDuration(int ms);

	static bool SetTransitionByName(QString transitionName);

	static QPushButton* GetPreviewModeButtonControl();
	static QLayout* GetPreviewLayout();
	static QListWidget* GetSceneListControl();
	static obs_scene_t* SceneListItemToScene(QListWidgetItem* item);

	static void TransitionToProgram();

	static QString OBSVersionString();

	static QSystemTrayIcon* GetTrayIcon();
	static void SysTrayNotify(
		QString &text,
		QSystemTrayIcon::MessageIcon n,
		QString title = QString("obs-websocket"));

<<<<<<< HEAD
=======
	static QString FormatIPAddress(QHostAddress &addr);

>>>>>>> 82b8c66d
	static const char* GetRecordingFolder();
	static bool SetRecordingFolder(const char* path);

	static QString ParseDataToQueryString(obs_data_t* data);
	static obs_hotkey_t* FindHotkeyByName(QString name);
	static bool ReplayBufferEnabled();
	static void StartReplayBuffer();
	static bool IsRPHotkeySet();
	static const char* GetFilenameFormatting();
	static bool SetFilenameFormatting(const char* filenameFormatting);
};

#endif // UTILS_H<|MERGE_RESOLUTION|>--- conflicted
+++ resolved
@@ -38,11 +38,7 @@
 	static obs_data_t* GetSceneItemData(obs_sceneitem_t* item);
 	static obs_sceneitem_t* GetSceneItemFromName(
 		obs_source_t* source, QString name);
-<<<<<<< HEAD
-	static obs_sceneitem_t* GetSceneItemFromId(obs_source_t* source, size_t id);
-=======
         static obs_sceneitem_t* GetSceneItemFromId(obs_source_t* source, size_t id);
->>>>>>> 82b8c66d
 	static obs_sceneitem_t* GetSceneItemFromItem(obs_source_t* source, obs_data_t* item);
 	static obs_source_t* GetTransitionFromName(QString transitionName);
 	static obs_source_t* GetSceneFromNameOrCurrent(QString sceneName);
@@ -73,11 +69,8 @@
 		QSystemTrayIcon::MessageIcon n,
 		QString title = QString("obs-websocket"));
 
-<<<<<<< HEAD
-=======
 	static QString FormatIPAddress(QHostAddress &addr);
 
->>>>>>> 82b8c66d
 	static const char* GetRecordingFolder();
 	static bool SetRecordingFolder(const char* path);
 
